"use client";
import React, { useMemo, useState, useEffect } from "react";
import { format, subYears, differenceInCalendarDays } from "date-fns";
import Image from "next/image";
import { ASSET_ID_TO_SYMBOL, type AssetId, type BacktestRequest, type BacktestResponse } from "@/lib/types";
import { fetchCoinLogos, fetchCurrentPricesUSD } from "@/lib/prices";
import { IconChartLine, IconTrendingUp, IconShield } from "@tabler/icons-react";
import { showSuccessNotification, showWarningNotification, showErrorNotification } from "@/lib/utils/errorHandling";
import PortfolioChart from "@/components/charts/PortfolioChart";
import ComparisonChart from "@/components/charts/ComparisonChart";
import PortfolioBuilder from "@/components/widgets/PortfolioBuilder";
import DateRangeWidget from "@/components/widgets/DateRangeWidget";
import RebalancingWidget from "@/components/widgets/RebalancingWidget";
import SavedPortfoliosWidget from "@/components/widgets/SavedPortfoliosWidget";

type AllocationRow = { id: AssetId; allocation: number };

export default function Home() {
  const [allocations, setAllocations] = useState<AllocationRow[]>([
    { id: "usd-coin", allocation: 0.8 },
    { id: "bitcoin", allocation: 0.2 },
  ]);
  const [start, setStart] = useState("");
  const [end, setEnd] = useState("");
  const [mode, setMode] = useState<"none" | "periodic" | "threshold">("none");
  const [periodDays, setPeriodDays] = useState(30);
  const [thresholdPct, setThresholdPct] = useState(5);
  const [loading, setLoading] = useState(false);
  const [error, setError] = useState<string | null>(null);
  
  type BacktestUIResult = {
    series: {
      portfolio: { date: string; value: number }[];
      perAssetPrices?: Record<string, number[]>;
      perAssetWeights?: Record<string, number[]>;
    };
    metrics: {
      startDate: string;
      endDate: string;
      tradingDays: number;
      initialCapital: number;
      finalValue: number;
      cumulativeReturnPct: number;
      cagrPct: number;
      volatilityPct: number;
      maxDrawdownPct: number;
      sharpe: number | null;
    };
    risk?: { perAssetVolatilityPct: Record<string, number>; riskReward: number | null };
    integrity?: { score: number; issues: string[] };
  };
  
  const [result, setResult] = useState<BacktestUIResult | null>(null);
  const [initialCapital, setInitialCapital] = useState<number>(100);
  
  type SavedRecord = {
    allocations: AllocationRow[];
    start: string; end: string; mode: typeof mode;
    periodDays?: number; thresholdPct?: number; initialCapital: number;
    kpis?: {
      finalValue: number;
      retPct: number;
      cagrPct: number;
      volPct: number;
      maxDdPct: number;
      rr: number | null;
    };
  };
  
  const [saved, setSaved] = useState<Record<string, SavedRecord>>({});
  const [mounted, setMounted] = useState(false);
  const [logos, setLogos] = useState<Record<string, string>>({});
  const [spot, setSpot] = useState<Record<string, number>>({});
  const [comparing, setComparing] = useState(false);
  const [comparisonData, setComparisonData] = useState<Array<Record<string, number | string>>>([]);
  const [comparisonLines, setComparisonLines] = useState<
    { key: string; name: string; color: string; kpis: { cagrPct: number; volPct: number; maxDdPct: number; rr: number | null } }[]
  >([]);

  // Load logos on mount and when assets change
  useEffect(() => {
    const ids = Array.from(new Set(allocations.map((a) => a.id)));
    const key = typeof window !== "undefined" ? localStorage.getItem("bt_cg_key") || undefined : undefined;
    fetchCoinLogos(ids, key).then(setLogos).catch(() => {});
  }, [allocations]);

  // Hydration-safe load of saved portfolios from localStorage
  useEffect(() => {
    setMounted(true);
    try {
      const raw = typeof window !== "undefined" ? localStorage.getItem("bt_portfolios") : null;
      const parsed = raw ? (JSON.parse(raw) as Record<string, SavedRecord>) : {};
      setSaved(parsed);
    } catch {
      // ignore
    }
  }, []);

  // Also fetch logos for the full supported asset list once so options render with icons
  useEffect(() => {
    const allIds: AssetId[] = [
      "usd-coin",
      "bitcoin",
      "ethereum",
      "solana",
      "tether",
      "pepe",
      "polkadot",
      "aave",
      "chainlink",
      "fartcoin",
    ];
    const key = typeof window !== "undefined" ? localStorage.getItem("bt_cg_key") || undefined : undefined;
    fetchCoinLogos(allIds, key).then((res) => setLogos((prev) => ({ ...res, ...prev }))).catch(() => {});
    fetchCurrentPricesUSD(allIds, key).then(setSpot).catch(() => {});
  }, []);

  // Initialize dates on client to avoid SSR hydration mismatch due to timezones
  useEffect(() => {
    if (!start || !end) {
      const now = new Date();
      setEnd(format(now, "yyyy-MM-dd"));
      setStart(format(subYears(now, 5), "yyyy-MM-dd"));
    }
  }, []);

  async function saveCurrentPortfolio() {
    // If we already have a result, reuse it; otherwise call API
    let res = result;
    if (!res) {
      const cgKey = typeof window !== "undefined" ? localStorage.getItem("bt_cg_key") || undefined : undefined;
      const r = await fetch("/api/backtest", {
        method: "POST",
        headers: { "Content-Type": "application/json", ...(cgKey ? { "x-cg-key": cgKey } : {}) },
        body: JSON.stringify({
          assets: allocations,
          startDate: start,
          endDate: end,
          rebalance: {
            mode,
            periodDays: mode === "periodic" ? periodDays : undefined,
            thresholdPct: mode === "threshold" ? thresholdPct : undefined,
          },
          initialCapital,
        }),
      });
      const data = await r.json();
      if (!r.ok) throw new Error(data?.error || "Request failed");
      res = data;
    }
    type MetricsShape = { finalValue: number; cumulativeReturnPct: number; cagrPct: number; volatilityPct?: number; maxDrawdownPct: number };
    type RiskShape = { risk?: { riskReward?: number | null } };
    const m = (res as unknown as { metrics: MetricsShape } & RiskShape).metrics;
    const rr = (res as unknown as RiskShape).risk?.riskReward ?? null;
    const kpis: NonNullable<SavedRecord["kpis"]> = {
      finalValue: m.finalValue,
      retPct: m.cumulativeReturnPct,
      cagrPct: m.cagrPct,
      volPct: m.volatilityPct ?? 0,
      maxDdPct: m.maxDrawdownPct,
      rr,
    };
    const name = prompt("Save portfolio as:")?.trim();
    if (!name) return;
    const record: SavedRecord = {
      allocations: [...allocations],
      start, end, mode, periodDays, thresholdPct, initialCapital,
      kpis,
    };
    const next = { ...saved, [name]: record };
    setSaved(next);
    localStorage.setItem("bt_portfolios", JSON.stringify(next));
    showSuccessNotification("Portfolio Saved", `Saved portfolio '${name}'`);
  }

  const allocationSum = allocations.reduce((s, a) => s + a.allocation, 0);

  async function run() {
    setError(null);
    setLoading(true);
    try {
      const cgKey = typeof window !== "undefined" ? localStorage.getItem("bt_cg_key") || undefined : undefined;
      const res = await fetch("/api/backtest", {
        method: "POST",
        headers: { "Content-Type": "application/json", ...(cgKey ? { "x-cg-key": cgKey } : {}) },
        body: JSON.stringify({
          assets: allocations,
          startDate: start,
          endDate: end,
          rebalance: {
            mode,
            periodDays: mode === "periodic" ? periodDays : undefined,
            thresholdPct: mode === "threshold" ? thresholdPct : undefined,
          },
          initialCapital,
        }),
      });
      const data = await res.json();
      if (!res.ok) throw new Error(data?.error || "Request failed");
      setResult(data);
      
      // Auto-scroll to results section
      setTimeout(() => {
        const resultsSection = document.querySelector('.chart-container');
        if (resultsSection) {
          resultsSection.scrollIntoView({ behavior: 'smooth', block: 'start' });
        }
      }, 100);
      
      if (Array.isArray(data?.integrity?.issues) && data.integrity.issues.length > 0) {
        showWarningNotification("Backtest Completed with Warnings", `${data.integrity.issues.length} data quality issue(s) detected`);
      } else {
        showSuccessNotification("Backtest Completed", "Analysis completed successfully");
      }
    } catch (e) {
      const msg = e instanceof Error ? e.message : "Unknown error";
      setError(msg);
    } finally {
      setLoading(false);
    }
  }

  async function compareAll() {
    try {
      setComparing(true);
      const entries = Object.entries(saved);
      if (entries.length === 0) return;
      // Normalize to a common timeline using API responses
      const responses: { name: string; res: BacktestResponse & { series: { portfolio: { date: string; value: number }[] } ; metrics: { cagrPct: number; volatilityPct: number; maxDrawdownPct: number }; risk?: { riskReward?: number | null } } }[] = [];
      for (const [name, cfg] of entries) {
        const body: BacktestRequest = {
          assets: cfg.allocations,
          startDate: cfg.start,
          endDate: cfg.end,
          rebalance: { mode: cfg.mode, periodDays: cfg.periodDays, thresholdPct: cfg.thresholdPct },
          initialCapital: cfg.initialCapital,
        };
        const cgKey = typeof window !== "undefined" ? localStorage.getItem("bt_cg_key") || undefined : undefined;
        const r = await fetch("/api/backtest", { method: "POST", headers: { "Content-Type": "application/json", ...(cgKey ? { "x-cg-key": cgKey } : {}) }, body: JSON.stringify(body) });
        const data = (await r.json()) as (BacktestResponse & { series: { portfolio: { date: string; value: number }[] } ; metrics: { cagrPct: number; volatilityPct: number; maxDrawdownPct: number }; risk?: { riskReward?: number | null } }) | { error?: string };
        if (!r.ok) throw new Error((data as { error?: string })?.error || "Request failed");
        responses.push({ name, res: data as BacktestResponse & { series: { portfolio: { date: string; value: number }[] } ; metrics: { cagrPct: number; volatilityPct: number; maxDrawdownPct: number }; risk?: { riskReward?: number | null } } });
      }
      const allDates = Array.from(new Set(responses.flatMap((x) => x.res.series.portfolio.map((p) => p.date)))).sort();
      const colorPool = ["#1e90ff", "#22c55e", "#ef4444", "#a855f7", "#f59e0b", "#06b6d4", "#e11d48", "#84cc16"]; // rotate if needed
      const lines: { key: string; name: string; color: string; kpis: { cagrPct: number; volPct: number; maxDdPct: number; rr: number | null } }[] = [];
      const seriesByName: Record<string, Record<string, number>> = {};
      responses.forEach((r, idx) => {
        const key = `p_${idx}`;
        const color = colorPool[idx % colorPool.length];
        lines.push({
          key,
          name: r.name,
          color,
          kpis: {
            cagrPct: r.res.metrics.cagrPct,
            volPct: r.res.metrics.volatilityPct,
            maxDdPct: r.res.metrics.maxDrawdownPct,
            rr: r.res.risk?.riskReward ?? null,
          },
        });
        const map: Record<string, number> = {};
        r.res.series.portfolio.forEach((p) => (map[p.date] = p.value));
        seriesByName[key] = map;
      });
      const rows = allDates.map((d) => {
        const row: Record<string, number | string> = { date: d };
        for (const ln of lines) {
          const v = seriesByName[ln.key][d];
          row[ln.key] = typeof v === "number" ? v : NaN;
        }
        return row;
      });
      setComparisonLines(lines);
      setComparisonData(rows);
    } catch (e) {
      const msg = e instanceof Error ? e.message : "Unknown error";
              showErrorNotification("Comparison Error", msg);
    } finally {
      setComparing(false);
    }
  }

  const chartData = useMemo(() => {
    if (!result) return [] as Array<Record<string, number | string>>;
    const timeline = result.series.portfolio.map((p) => p.date);
    const perAssetPrices = result.series.perAssetPrices || {};
    const perAssetWeights = result.series.perAssetWeights || {};
    return result.series.portfolio.map((p, i) => {
      const row: Record<string, number | string> = {
        date: p.date,
        value: p.value,
        invested: initialCapital,
      };
      allocations.forEach((a) => {
        const price = perAssetPrices[a.id]?.[i];
        const weight = perAssetWeights[a.id]?.[i];
        if (price != null) row[`${a.id}_price`] = price;
        if (weight != null) row[`${a.id}_weight`] = weight * 100;
      });
      return row;
    });
  }, [result, initialCapital, allocations]);



  const handleLoadPortfolio = (cfg: SavedRecord) => {
    setAllocations([...cfg.allocations]);
    setStart(cfg.start);
    setEnd(cfg.end);
    setMode(cfg.mode);
    setPeriodDays(cfg.periodDays ?? 30);
    setThresholdPct(cfg.thresholdPct ?? 5);
    setInitialCapital(cfg.initialCapital ?? 100);
    showSuccessNotification("Portfolio Loaded", `Loaded portfolio configuration`);
  };

  const handleLoadPortfolioAllocations = (allocations: AllocationRow[]) => {
    setAllocations([...allocations]);
    showSuccessNotification("Portfolio Loaded", `Loaded portfolio allocations`);
  };

  return (
    <div className="space-y-8">
      {/* Hero Section */}
      <section className="hero">
        <h1 className="hero-title">Advanced Portfolio Backtesting</h1>
        <p className="hero-subtitle">
          Test your crypto investment strategies with historical data. Analyze performance, 
          optimize allocations, and make data-driven decisions.
        </p>
      </section>

      {/* Stats Cards */}
      <section className="stats-grid">
        <div className="stat-card">
          <div className="stat-value">{allocations.length}</div>
          <div className="stat-label">Assets</div>
        </div>
        <div className="stat-card">
          <div className="stat-value">{(allocationSum * 100).toFixed(1)}%</div>
          <div className="stat-label">Allocated</div>
        </div>
        <div className="stat-card">
          <div className="stat-value">${initialCapital}</div>
          <div className="stat-label">Initial Capital</div>
        </div>
        <div className="stat-card">
          <div className="stat-value">{Object.keys(saved).length}</div>
          <div className="stat-label">Saved Portfolios</div>
        </div>
      </section>

      {/* Main Widgets */}
      <section className="widget-grid">
        <PortfolioBuilder
          allocations={allocations}
          setAllocations={setAllocations}
          spot={spot}
          logos={logos}
          initialCapital={initialCapital}
          setInitialCapital={setInitialCapital}
          onSave={saveCurrentPortfolio}
          allocationSum={allocationSum}
          onLoadPortfolio={handleLoadPortfolioAllocations}
        />

        <SavedPortfoliosWidget
          saved={saved}
          setSaved={setSaved}
          onLoadPortfolio={handleLoadPortfolio}
          onCompareAll={compareAll}
          mounted={mounted}
          logos={logos}
        />

        <DateRangeWidget
          start={start}
          setStart={setStart}
          end={end}
          setEnd={setEnd}
        />

        <RebalancingWidget
          mode={mode}
          setMode={setMode}
          periodDays={periodDays}
          setPeriodDays={setPeriodDays}
          thresholdPct={thresholdPct}
          setThresholdPct={setThresholdPct}
          loading={loading}
          error={error}
          allocationSum={allocationSum}
        />
<<<<<<< HEAD
=======
      </section>

      {/* Standalone Run Button */}
      <section className="flex justify-center">
        <div className="card max-w-md w-full">
          <div className="text-center space-y-4">
            <div>
              <h3 className="text-lg font-semibold text-[rgb(var(--fg-primary))] mb-2">Ready to Backtest?</h3>
              <p className="text-sm text-[rgb(var(--fg-secondary))]">
                Configure your portfolio, date range, and rebalancing strategy above
              </p>
            </div>
            
            <button 
              onClick={run} 
              disabled={Math.abs(allocationSum - 1) > 1e-4 || loading}
              className="btn btn-primary btn-lg w-full"
            >
              {loading ? (
                <div className="flex items-center gap-2">
                  <div className="animate-spin rounded-full h-4 w-4 border-b-2 border-white"></div>
                  Running Backtest...
                </div>
              ) : (
                <div className="flex items-center gap-2">
                  <IconChartLine size={20} />
                  Run Backtest
                </div>
              )}
            </button>
            
            {error && (
              <div className="p-3 bg-red-900/20 border border-red-700 rounded-lg text-red-300 text-sm">
                {error}
              </div>
            )}
            
            {Math.abs(allocationSum - 1) > 1e-4 && (
              <div className="p-3 bg-yellow-900/20 border border-yellow-700 rounded-lg text-yellow-300 text-sm">
                ⚠️ Portfolio allocation is not 100%. Current allocation: {(allocationSum * 100).toFixed(1)}%
              </div>
            )}
          </div>
        </div>
>>>>>>> 1a1b9ad4
      </section>

      {/* Standalone Run Button */}
      <section className="flex justify-center">
        <div className="card max-w-md w-full">
          <div className="text-center space-y-4">
            <div>
              <h3 className="text-lg font-semibold text-[rgb(var(--fg-primary))] mb-2">Ready to Backtest?</h3>
              <p className="text-sm text-[rgb(var(--fg-secondary))]">
                Configure your portfolio, date range, and rebalancing strategy above
              </p>
            </div>
            
            <button 
              onClick={run} 
              disabled={Math.abs(allocationSum - 1) > 1e-4 || loading}
              className="btn btn-primary btn-lg w-full"
            >
              {loading ? (
                <div className="flex items-center gap-2">
                  <div className="animate-spin rounded-full h-4 w-4 border-b-2 border-white"></div>
                  Running Backtest...
                </div>
              ) : (
                <div className="flex items-center gap-2">
                  <IconChartLine size={20} />
                  Run Backtest
                </div>
              )}
            </button>
            
            {error && (
              <div className="p-3 bg-red-900/20 border border-red-700 rounded-lg text-red-300 text-sm">
                {error}
              </div>
            )}
            
            {Math.abs(allocationSum - 1) > 1e-4 && (
              <div className="p-3 bg-yellow-900/20 border border-yellow-700 rounded-lg text-yellow-300 text-sm">
                ⚠️ Portfolio allocation is not 100%. Current allocation: {(allocationSum * 100).toFixed(1)}%
              </div>
            )}
          </div>
        </div>
      </section>

      {/* Loading State */}
      {loading && (
        <section className="space-y-6">
          <div className="stats-grid">
            <div className="stat-card skeleton h-20" />
            <div className="stat-card skeleton h-20" />
            <div className="stat-card skeleton h-20" />
            <div className="stat-card skeleton h-20" />
          </div>
          <div className="chart-container">
            <div className="skeleton h-96 w-full" />
          </div>
        </section>
      )}

      {/* Results */}
      {result && (
        <section className="space-y-6">
          {/* Metrics Grid */}
          <div className="stats-grid">
            <div className="stat-card">
              <div className="stat-value">${result.metrics.finalValue.toFixed(2)}</div>
              <div className="stat-label">Final Value</div>
            </div>
            <div className="stat-card">
              <div className={`stat-value ${result.metrics.cumulativeReturnPct >= 0 ? 'text-green-400' : 'text-red-400'}`}>
                {result.metrics.cumulativeReturnPct >= 0 ? "+" : ""}{result.metrics.cumulativeReturnPct.toFixed(2)}%
              </div>
              <div className="stat-label">Cumulative Return</div>
            </div>
            <div className="stat-card">
              <div className={`stat-value ${result.metrics.cagrPct >= 0 ? 'text-green-400' : 'text-red-400'}`}>
                {result.metrics.cagrPct >= 0 ? "+" : ""}{result.metrics.cagrPct.toFixed(2)}%
              </div>
              <div className="stat-label">CAGR</div>
            </div>
            <div className="stat-card">
              <div className="stat-value">${result.metrics.initialCapital.toFixed(2)}</div>
              <div className="stat-label">Initial Capital</div>
            </div>
            <div className="stat-card">
              <div className="stat-value text-red-400">{result.metrics.maxDrawdownPct.toFixed(2)}%</div>
              <div className="stat-label">Max Drawdown</div>
            </div>
            <div className="stat-card">
              <div className="stat-value">{result.metrics.sharpe == null ? "—" : result.metrics.sharpe.toFixed(2)}</div>
              <div className="stat-label">Sharpe Ratio</div>
            </div>
            <div className="stat-card">
              <div className="stat-value">{result.risk?.riskReward == null ? "—" : result.risk.riskReward.toFixed(2)}</div>
              <div className="stat-label">Risk/Reward</div>
            </div>
            <div className="stat-card">
              <div className="stat-value">{result.metrics.volatilityPct.toFixed(2)}%</div>
              <div className="stat-label">Volatility</div>
            </div>
            <div className="stat-card">
              <div className="stat-value text-xs font-normal leading-tight">
                <div className="flex flex-wrap gap-2 items-center">
                  {allocations.map((a, index) => (
                    <div key={a.id} className="flex items-center gap-1">
                      {logos[a.id] && (
                        <Image
                          src={logos[a.id]}
                          alt={ASSET_ID_TO_SYMBOL[a.id]}
                          width={16}
                          height={16}
                          className="rounded-full"
                        />
                      )}
                      <span className="text-xs">
                        {ASSET_ID_TO_SYMBOL[a.id]} {(a.allocation * 100).toFixed(1)}%
                      </span>
                      {index < allocations.length - 1 && <span className="text-gray-400">•</span>}
                    </div>
                  ))}
                </div>
              </div>
              <div className="stat-label">Composition</div>
            </div>
            <div className="stat-card">
              <div className="stat-value text-sm font-normal">
                {mode === "none" && "None"}
                {mode === "periodic" && `Every ${periodDays} day${periodDays === 1 ? '' : 's'}`}
                {mode === "threshold" && `Deviation ±${thresholdPct}%`}
              </div>
              <div className="stat-label">Rebalancing</div>
            </div>
            <div className="stat-card">
              <div className="stat-value">{(differenceInCalendarDays(new Date(result.metrics.endDate), new Date(result.metrics.startDate)) / 365).toFixed(1)}y</div>
              <div className="stat-label">{result.metrics.startDate} → {result.metrics.endDate}</div>
            </div>
          </div>

          {/* Portfolio Chart */}
          <div className="chart-container">
            <div className="flex items-center justify-between mb-6">
              <div>
                <h2 className="text-2xl font-bold text-[rgb(var(--fg-primary))]">Portfolio Performance</h2>
                <p className="text-[rgb(var(--fg-secondary))]">
                  {allocations.map(a => `${ASSET_ID_TO_SYMBOL[a.id]} ${(a.allocation * 100).toFixed(1)}%`).join(" • ")}
                </p>
              </div>
              <div className="text-right">
                <div className="text-lg font-semibold text-[rgb(var(--fg-primary))]">
                  ${result.metrics.finalValue.toFixed(2)}
                </div>
                <div className={`text-sm ${result.metrics.cumulativeReturnPct >= 0 ? 'text-green-400' : 'text-red-400'}`}>
                  {result.metrics.cumulativeReturnPct >= 0 ? "+" : ""}{result.metrics.cumulativeReturnPct.toFixed(2)}% 
                  ({result.metrics.cagrPct >= 0 ? "+" : ""}{result.metrics.cagrPct.toFixed(2)}% CAGR)
                </div>
              </div>
            </div>
            <PortfolioChart data={chartData} />
          </div>

          {/* Additional Metrics */}
          <div className="widget-grid">
            <div className="card">
              <h3 className="text-lg font-semibold text-[rgb(var(--fg-primary))] mb-4">Per-Asset Risk (Volatility %)</h3>
              <div className="space-y-2">
                {Object.entries(result.risk?.perAssetVolatilityPct || {}).map(([id, v]) => (
                  <div key={id} className="flex items-center justify-between">
                    <span className="text-[rgb(var(--fg-secondary))]">{ASSET_ID_TO_SYMBOL[id as AssetId]}</span>
                    <span className="font-semibold">{v.toFixed(2)}%</span>
                  </div>
                ))}
              </div>
            </div>
            
            <div className="card">
              <h3 className="text-lg font-semibold text-[rgb(var(--fg-primary))] mb-4">Data Quality</h3>
              <div className="flex items-center gap-3">
                <div className={`badge ${result.integrity && result.integrity.score >= 90 ? 'badge-success' : result.integrity && result.integrity.score >= 70 ? 'badge-primary' : ''}`}>
                  Score: {result.integrity ? result.integrity.score : 0}/100
                </div>
              </div>
              {result.integrity?.issues && result.integrity.issues.length > 0 && (
                <div className="mt-4 p-3 bg-yellow-900/20 border border-yellow-700 rounded-lg">
                  <div className="text-sm font-semibold text-yellow-300 mb-2">Issues detected:</div>
                  <ul className="text-xs text-yellow-200 space-y-1">
                    {result.integrity.issues.slice(0, 3).map((issue, i) => (
                      <li key={i}>• {issue}</li>
                    ))}
                    {result.integrity.issues.length > 3 && (
                      <li>• ... and {result.integrity.issues.length - 3} more</li>
                    )}
                  </ul>
                </div>
              )}
            </div>
          </div>
        </section>
      )}

      {/* Comparison Chart - always after results section */}
      {comparisonLines.length > 0 && (
        <section className="chart-container">
          <div className="flex items-center justify-between mb-6">
            <div>
              <h2 className="text-2xl font-bold text-[rgb(var(--fg-primary))]">Portfolio Comparison</h2>
              <p className="text-[rgb(var(--fg-secondary))]">
                Comparing {comparisonLines.length} saved portfolios
              </p>
            </div>
            <button
              onClick={() => {
                setComparisonLines([]);
                setComparisonData([]);
              }}
              className="btn btn-secondary"
            >
              Close Comparison
            </button>
          </div>
          <ComparisonChart data={comparisonData} lines={comparisonLines} />
        </section>
      )}
    </div>
  );
}<|MERGE_RESOLUTION|>--- conflicted
+++ resolved
@@ -6,8 +6,11 @@
 import { fetchCoinLogos, fetchCurrentPricesUSD } from "@/lib/prices";
 import { IconChartLine, IconTrendingUp, IconShield } from "@tabler/icons-react";
 import { showSuccessNotification, showWarningNotification, showErrorNotification } from "@/lib/utils/errorHandling";
+import { IconChartLine, IconTrendingUp, IconShield } from "@tabler/icons-react";
+import { showSuccessNotification, showWarningNotification, showErrorNotification } from "@/lib/utils/errorHandling";
 import PortfolioChart from "@/components/charts/PortfolioChart";
 import ComparisonChart from "@/components/charts/ComparisonChart";
+import PortfolioBuilder from "@/components/widgets/PortfolioBuilder";
 import PortfolioBuilder from "@/components/widgets/PortfolioBuilder";
 import DateRangeWidget from "@/components/widgets/DateRangeWidget";
 import RebalancingWidget from "@/components/widgets/RebalancingWidget";
@@ -171,6 +174,7 @@
     setSaved(next);
     localStorage.setItem("bt_portfolios", JSON.stringify(next));
     showSuccessNotification("Portfolio Saved", `Saved portfolio '${name}'`);
+    showSuccessNotification("Portfolio Saved", `Saved portfolio '${name}'`);
   }
 
   const allocationSum = allocations.reduce((s, a) => s + a.allocation, 0);
@@ -207,9 +211,20 @@
         }
       }, 100);
       
+      
+      // Auto-scroll to results section
+      setTimeout(() => {
+        const resultsSection = document.querySelector('.chart-container');
+        if (resultsSection) {
+          resultsSection.scrollIntoView({ behavior: 'smooth', block: 'start' });
+        }
+      }, 100);
+      
       if (Array.isArray(data?.integrity?.issues) && data.integrity.issues.length > 0) {
         showWarningNotification("Backtest Completed with Warnings", `${data.integrity.issues.length} data quality issue(s) detected`);
+        showWarningNotification("Backtest Completed with Warnings", `${data.integrity.issues.length} data quality issue(s) detected`);
       } else {
+        showSuccessNotification("Backtest Completed", "Analysis completed successfully");
         showSuccessNotification("Backtest Completed", "Analysis completed successfully");
       }
     } catch (e) {
@@ -276,6 +291,7 @@
     } catch (e) {
       const msg = e instanceof Error ? e.message : "Unknown error";
               showErrorNotification("Comparison Error", msg);
+              showErrorNotification("Comparison Error", msg);
     } finally {
       setComparing(false);
     }
@@ -304,6 +320,7 @@
 
 
 
+
   const handleLoadPortfolio = (cfg: SavedRecord) => {
     setAllocations([...cfg.allocations]);
     setStart(cfg.start);
@@ -312,6 +329,12 @@
     setPeriodDays(cfg.periodDays ?? 30);
     setThresholdPct(cfg.thresholdPct ?? 5);
     setInitialCapital(cfg.initialCapital ?? 100);
+    showSuccessNotification("Portfolio Loaded", `Loaded portfolio configuration`);
+  };
+
+  const handleLoadPortfolioAllocations = (allocations: AllocationRow[]) => {
+    setAllocations([...allocations]);
+    showSuccessNotification("Portfolio Loaded", `Loaded portfolio allocations`);
     showSuccessNotification("Portfolio Loaded", `Loaded portfolio configuration`);
   };
 
@@ -354,14 +377,28 @@
       {/* Main Widgets */}
       <section className="widget-grid">
         <PortfolioBuilder
+        <PortfolioBuilder
           allocations={allocations}
           setAllocations={setAllocations}
           spot={spot}
           logos={logos}
           initialCapital={initialCapital}
           setInitialCapital={setInitialCapital}
+          logos={logos}
+          initialCapital={initialCapital}
+          setInitialCapital={setInitialCapital}
           onSave={saveCurrentPortfolio}
           allocationSum={allocationSum}
+          onLoadPortfolio={handleLoadPortfolioAllocations}
+        />
+
+        <SavedPortfoliosWidget
+          saved={saved}
+          setSaved={setSaved}
+          onLoadPortfolio={handleLoadPortfolio}
+          onCompareAll={compareAll}
+          mounted={mounted}
+          logos={logos}
           onLoadPortfolio={handleLoadPortfolioAllocations}
         />
 
@@ -392,8 +429,6 @@
           error={error}
           allocationSum={allocationSum}
         />
-<<<<<<< HEAD
-=======
       </section>
 
       {/* Standalone Run Button */}
@@ -438,51 +473,6 @@
             )}
           </div>
         </div>
->>>>>>> 1a1b9ad4
-      </section>
-
-      {/* Standalone Run Button */}
-      <section className="flex justify-center">
-        <div className="card max-w-md w-full">
-          <div className="text-center space-y-4">
-            <div>
-              <h3 className="text-lg font-semibold text-[rgb(var(--fg-primary))] mb-2">Ready to Backtest?</h3>
-              <p className="text-sm text-[rgb(var(--fg-secondary))]">
-                Configure your portfolio, date range, and rebalancing strategy above
-              </p>
-            </div>
-            
-            <button 
-              onClick={run} 
-              disabled={Math.abs(allocationSum - 1) > 1e-4 || loading}
-              className="btn btn-primary btn-lg w-full"
-            >
-              {loading ? (
-                <div className="flex items-center gap-2">
-                  <div className="animate-spin rounded-full h-4 w-4 border-b-2 border-white"></div>
-                  Running Backtest...
-                </div>
-              ) : (
-                <div className="flex items-center gap-2">
-                  <IconChartLine size={20} />
-                  Run Backtest
-                </div>
-              )}
-            </button>
-            
-            {error && (
-              <div className="p-3 bg-red-900/20 border border-red-700 rounded-lg text-red-300 text-sm">
-                {error}
-              </div>
-            )}
-            
-            {Math.abs(allocationSum - 1) > 1e-4 && (
-              <div className="p-3 bg-yellow-900/20 border border-yellow-700 rounded-lg text-yellow-300 text-sm">
-                ⚠️ Portfolio allocation is not 100%. Current allocation: {(allocationSum * 100).toFixed(1)}%
-              </div>
-            )}
-          </div>
-        </div>
       </section>
 
       {/* Loading State */}
