"use client";
import { useEffect, useState } from "react";
import { 
  IconWallet, 
  IconPlus, 
  IconUpload, 
  IconKey, 
  IconDownload,
  IconCopy, 
  IconEye, 
  IconEyeOff, 
  IconX, 
  IconSearch, 
  IconTrash,
  IconRefresh
} from "@tabler/icons-react";
import { encryptSecret, decryptSecret, validateAndNormalizePrivateKey } from "@/lib/wallet/crypto";
import { loadWallet, saveWallet, clearWallet, loadTrackedTokens, saveTrackedTokens, type TrackedToken, searchTokens, getPopularTokens, addTrackedToken, removeTrackedToken, isTokenTracked, cleanupDuplicateTokens } from "@/lib/wallet/storage";
import { buildPublicClient, buildPublicClientWithFallback } from "@/lib/wallet/viem";
import { CHAINS, DEFAULT_RPC_BY_CHAIN } from "@/lib/evm/networks";
import { Address, formatEther } from "viem";
import { readErc20Balance, readErc20Metadata } from "@/lib/evm/erc20";
import { fetchCurrentPricesUSD, fetchCoinData, fetchMarketData, fetchTrendingCoins, searchCoins, fetchGlobalData, type CoinGeckoMarketData, type CoinGeckoGlobalData } from "@/lib/prices";
import { type AssetId } from "@/lib/types";
import { showErrorNotification, showSuccessNotification, showInfoNotification, retryOperation, showWarningNotification } from "@/lib/utils/errorHandling";
import { getCoinGeckoApiKey } from "@/lib/utils/apiKey";
import { useApp } from "@/lib/context/AppContext";

export default function WalletPage() {
  const { removeWallet } = useApp();
  const chainId = 8453; // Base mainnet chain ID
  const [unlockedPk, setUnlockedPk] = useState<string | null>(null);
  const [address, setAddress] = useState<string>("");
  const [showPrivateKey, setShowPrivateKey] = useState(false);
  const [loading, setLoading] = useState(false);
  const [tracked, setTracked] = useState<TrackedToken[]>([]);
  const [balances, setBalances] = useState<Record<string, string>>({});
  const [prices, setPrices] = useState<Record<string, number>>({});
  const [showCreateModal, setShowCreateModal] = useState(false);
  const [showUnlockModal, setShowUnlockModal] = useState(false);
  const [showImportModal, setShowImportModal] = useState(false);
  const [showAddTokenModal, setShowAddTokenModal] = useState(false);
  const [showSearchTokenModal, setShowSearchTokenModal] = useState(false);
  const [createPassword, setCreatePassword] = useState("");
  const [unlockPassword, setUnlockPassword] = useState("");
  const [importPrivateKey, setImportPrivateKey] = useState("");
  const [importPassword, setImportPassword] = useState("");
  const [addTokenAddress, setAddTokenAddress] = useState("");
  const [searchQuery, setSearchQuery] = useState("");
  const [searchResults, setSearchResults] = useState<Array<{ symbol: string; name: string; address: string; decimals: number }>>([]);
  
  // Enhanced market data states
  const [marketData, setMarketData] = useState<CoinGeckoMarketData[]>([]);
  const [globalData, setGlobalData] = useState<CoinGeckoGlobalData | null>(null);
  const [trendingCoins, setTrendingCoins] = useState<Array<{ id: string; name: string; symbol: string; thumb: string; score: number }>>([]);
  const [enhancedSearchResults, setEnhancedSearchResults] = useState<Array<{ id: string; name: string; symbol: string; market_cap_rank: number; thumb: string; large: string }>>([]);

  useEffect(() => {
    const wallet = loadWallet();
    if (wallet?.address) {
      setAddress(wallet.address);
    }
    // Clean up any duplicate tokens and load the cleaned list
    cleanupDuplicateTokens(chainId);
    const loadedTokens = loadTrackedTokens(chainId);
    
    // Validate tokens for the current network
    validateTrackedTokensForNetwork(chainId, loadedTokens);
    
    setTracked(loadedTokens);
  }, [chainId]);

  // Function to validate tracked tokens for the current network
  async function validateTrackedTokensForNetwork(chainId: number, tokens: TrackedToken[]) {
    if (tokens.length === 0) return;
    
    const chain = CHAINS[chainId];
    const rpc = DEFAULT_RPC_BY_CHAIN[chainId];
    
    if (!chain || !rpc) {
      showErrorNotification(
        new Error(`Network configuration not found for chain ID ${chainId}`), 
        "Network Configuration Error"
      );
      return;
    }

    const pub = buildPublicClientWithFallback(chain, rpc);
    const invalidTokens: string[] = [];
    
    // Check each token to see if it's valid on the current network
    for (const token of tokens) {
      try {
        // Try to read metadata to validate the token exists on this network
        await retryOperation(async () => {
          return await readErc20Metadata(pub, token.address as Address);
        }, 2, 500); // Shorter timeout for validation
      } catch (error) {
        console.warn(`Token ${token.symbol} (${token.address}) is not valid on chain ${chainId}:`, error);
        invalidTokens.push(token.address);
      }
    }
    
    // If we found invalid tokens, show a warning and offer to clean them up
    if (invalidTokens.length > 0) {
      const networkName = CHAINS[chainId]?.name || `Chain ${chainId}`;
      showWarningNotification(
        `Found ${invalidTokens.length} token(s) that are not valid on ${networkName}. These tokens may have been added on a different network. Use "Clean Invalid" to remove them.`,
        "Invalid Tokens Detected"
      );
    }
  }

  useEffect(() => {
    if (address && tracked.length > 0) {
      refreshBalances();
    }
  }, [address, tracked, chainId]);

  // Refresh balances when network changes
  useEffect(() => {
    if (address && tracked.length > 0) {
      refreshBalances();
    }
  }, [chainId]);

  // Fetch enhanced market data on mount
  useEffect(() => {
    fetchTrendingData();
    fetchGlobalMarketData();
  }, []);

  // Fetch enhanced market data when tracked tokens change
  useEffect(() => {
    if (tracked.length > 0) {
      fetchEnhancedMarketData();
    }
  }, [tracked]);

  async function refreshBalances() {
    if (!address || tracked.length === 0) return;
    
    try {
      setLoading(true);
      const chain = CHAINS[chainId];
      const rpc = DEFAULT_RPC_BY_CHAIN[chainId];
      
      if (!chain || !rpc) {
        showErrorNotification(
          new Error(`Network configuration not found for chain ID ${chainId}`), 
          "Network Configuration Error"
        );
        return;
      }

      const pub = buildPublicClientWithFallback(chain, rpc);
      const newBalances: Record<string, string> = {};
      const validTokenAddresses: string[] = [];

      // Get native balance
      try {
        const nativeBalance = await retryOperation(async () => {
          return await pub.getBalance({ address: address as Address });
        }, 3, 1000);
        
        newBalances["native"] = formatEther(nativeBalance);
        validTokenAddresses.push("native");
      } catch (error) {
        console.warn("Failed to fetch native balance:", error);
        newBalances["native"] = "0";
      }

      // Get token balances
      for (const token of tracked) {
        try {
          const balance = await retryOperation(async () => {
            return await readErc20Balance(pub, token.address as Address, address as Address);
          }, 3, 1000);
          
          newBalances[token.address] = balance;
          // Only add valid token addresses for price fetching
          if (token.symbol && token.symbol !== "UNKNOWN") {
            validTokenAddresses.push(token.symbol.toLowerCase());
          }
        } catch (error) {
          console.warn(`Failed to fetch balance for ${token.symbol}:`, error);
          newBalances[token.address] = "0";
          
          // Provide more specific error messages based on the error type
          if (error instanceof Error) {
            if (error.message.includes("returned no data") || error.message.includes("Invalid ERC20")) {
              showWarningNotification(
                `Token ${token.symbol} (${token.address}) is not valid on the current network. This token may have been added on a different network. Use "Clean Invalid" to remove it.`,
                "Invalid Token on Current Network"
              );
            } else if (error.message.includes("timeout") || error.message.includes("network")) {
              showWarningNotification(
                `Failed to fetch balance for ${token.symbol} due to network issues. Please try again.`,
                "Network Error"
              );
            } else {
              showWarningNotification(
                `Failed to fetch balance for ${token.symbol}: ${error.message}`,
                "Balance Fetch Error"
              );
            }
          }
        }
      }

      setBalances(newBalances);

      // Fetch prices only for valid tokens using symbols
      // Note: CoinGecko API provides global prices regardless of network
      if (tracked.length > 0) {
        try {
          // Create a mapping from common token symbols to CoinGecko IDs
          const symbolToCoinGeckoId: Record<string, string> = {
            'eth': 'ethereum',
            'weth': 'ethereum',
            'btc': 'bitcoin',
            'wbtc': 'bitcoin',
            'usdc': 'usd-coin',
            'usdt': 'tether',
            'dai': 'dai',
            'aave': 'aave',
            'link': 'chainlink',
            'uni': 'uniswap',
            'matic': 'matic-network',
            'bnb': 'binancecoin',
            'ada': 'cardano',
            'dot': 'polkadot',
            'sol': 'solana',
            'avax': 'avalanche-2',
            'atom': 'cosmos',
            'ltc': 'litecoin',
            'bch': 'bitcoin-cash',
            'xrp': 'ripple',
            'doge': 'dogecoin',
            'shib': 'shiba-inu',
            'pepe': 'pepe',
            'arb': 'arbitrum',
            'op': 'optimism',
            'base': 'base',
            'polygon': 'matic-network',
            'chainlink': 'chainlink',
            'uniswap': 'uniswap',
          };

          // Get token symbols and map them to CoinGecko IDs
          const tokenSymbols = tracked
            .filter(token => token.symbol && token.symbol !== "UNKNOWN")
            .map(token => {
              const symbol = token.symbol.toLowerCase();
              return symbolToCoinGeckoId[symbol] || symbol;
            });
          
          if (tokenSymbols.length > 0) {
<<<<<<< HEAD
            const apiKey = getCoinGeckoApiKey();
            const tokenPrices = await fetchCurrentPricesUSD(tokenSymbols as AssetId[], apiKey);
=======
            const tokenPrices = await fetchCurrentPricesUSD(tokenSymbols as AssetId[]);
>>>>>>> 430e44cc
            
            // Map the prices back to the original symbols
            const mappedPrices: Record<string, number> = {};
            tracked.forEach(token => {
              if (token.symbol && token.symbol !== "UNKNOWN") {
                const symbol = token.symbol.toLowerCase();
                const coinGeckoId = symbolToCoinGeckoId[symbol] || symbol;
                if (tokenPrices[coinGeckoId]) {
                  mappedPrices[token.address] = tokenPrices[coinGeckoId];
                  mappedPrices[symbol] = tokenPrices[coinGeckoId];
                }
              }
            });
            
            setPrices(mappedPrices);
          }
        } catch (error) {
          console.warn("Failed to fetch prices:", error);
          showWarningNotification(
            "Failed to fetch current prices. Using fallback prices.",
            "Price Fetch Warning"
          );
        }
      }

    } catch (error) {
      showErrorNotification(error, "Failed to refresh balances");
    } finally {
      setLoading(false);
    }
  }

  async function refreshPrices() {
    if (tracked.length === 0) {
      showInfoNotification(
        "No tracked tokens to refresh prices for",
        "No Tokens"
      );
      return;
    }

    try {
      setLoading(true);
      
      // Create a mapping from common token symbols to CoinGecko IDs
      const symbolToCoinGeckoId: Record<string, string> = {
        'eth': 'ethereum',
        'weth': 'ethereum',
        'btc': 'bitcoin',
        'wbtc': 'bitcoin',
        'usdc': 'usd-coin',
        'usdt': 'tether',
        'dai': 'dai',
        'aave': 'aave',
        'link': 'chainlink',
        'uni': 'uniswap',
        'matic': 'matic-network',
        'bnb': 'binancecoin',
        'ada': 'cardano',
        'dot': 'polkadot',
        'sol': 'solana',
        'avax': 'avalanche-2',
        'atom': 'cosmos',
        'ltc': 'litecoin',
        'bch': 'bitcoin-cash',
        'xrp': 'ripple',
        'doge': 'dogecoin',
        'shib': 'shiba-inu',
        'pepe': 'pepe',
        'arb': 'arbitrum',
        'op': 'optimism',
        'base': 'base',
        'polygon': 'matic-network',
        'chainlink': 'chainlink',
        'uniswap': 'uniswap',
      };
      
      // Get token symbols and map them to CoinGecko IDs
      const tokenSymbols = tracked
        .filter(token => token.symbol && token.symbol !== "UNKNOWN")
        .map(token => {
          const symbol = token.symbol.toLowerCase();
          return symbolToCoinGeckoId[symbol] || symbol;
        });
      
      if (tokenSymbols.length > 0) {
<<<<<<< HEAD
        const apiKey = getCoinGeckoApiKey();
        const tokenPrices = await fetchCurrentPricesUSD(tokenSymbols as AssetId[], apiKey);
=======
        const tokenPrices = await fetchCurrentPricesUSD(tokenSymbols as AssetId[]);
>>>>>>> 430e44cc
        
        // Map the prices back to the original symbols
        const mappedPrices: Record<string, number> = {};
        tracked.forEach(token => {
          if (token.symbol && token.symbol !== "UNKNOWN") {
            const symbol = token.symbol.toLowerCase();
            const coinGeckoId = symbolToCoinGeckoId[symbol] || symbol;
            if (tokenPrices[coinGeckoId]) {
              mappedPrices[token.address] = tokenPrices[coinGeckoId];
              mappedPrices[symbol] = tokenPrices[coinGeckoId];
            }
          }
        });
        
        setPrices(mappedPrices);
        showSuccessNotification(
          `Refreshed prices for ${tokenSymbols.length} tokens`,
          "Prices Updated"
        );
      }
    } catch (error) {
      showErrorNotification(error, "Failed to refresh prices");
    } finally {
      setLoading(false);
    }
  }

  // NEW: Enhanced market data functions

  async function fetchTrendingData() {
    try {
      const trending = await fetchTrendingCoins();
      if (trending) {
        const coins = trending.coins.map(coin => ({
          id: coin.item.id,
          name: coin.item.name,
          symbol: coin.item.symbol,
          thumb: coin.item.thumb,
          score: coin.item.score
        }));
        setTrendingCoins(coins);
      }
    } catch (error) {
      console.warn("Failed to fetch trending coins:", error);
    }
  }

  async function fetchGlobalMarketData() {
    try {
      const global = await fetchGlobalData();
      setGlobalData(global);
    } catch (error) {
      console.warn("Failed to fetch global market data:", error);
    }
  }

  async function fetchEnhancedMarketData() {
    try {
      // Get CoinGecko IDs for tracked tokens
      const symbolToCoinGeckoId: Record<string, string> = {
        'eth': 'ethereum',
        'weth': 'ethereum',
        'btc': 'bitcoin',
        'wbtc': 'bitcoin',
        'usdc': 'usd-coin',
        'usdt': 'tether',
        'dai': 'dai',
        'aave': 'aave',
        'link': 'chainlink',
        'uni': 'uniswap',
        'matic': 'matic-network',
        'bnb': 'binancecoin',
        'ada': 'cardano',
        'dot': 'polkadot',
        'sol': 'solana',
        'avax': 'avalanche-2',
        'atom': 'cosmos',
        'ltc': 'litecoin',
        'bch': 'bitcoin-cash',
        'xrp': 'ripple',
        'doge': 'dogecoin',
        'shib': 'shiba-inu',
        'pepe': 'pepe',
        'arb': 'arbitrum',
        'op': 'optimism',
        'base': 'base',
        'polygon': 'matic-network',
        'chainlink': 'chainlink',
        'uniswap': 'uniswap',
      };

      const coinIds = tracked
        .filter(token => token.symbol && token.symbol !== "UNKNOWN")
        .map(token => {
          const symbol = token.symbol.toLowerCase();
          return symbolToCoinGeckoId[symbol] || symbol;
        })
        .filter(Boolean);

      if (coinIds.length > 0) {
        const apiKey = getCoinGeckoApiKey();
        const marketData = await fetchMarketData(coinIds, apiKey);
        setMarketData(marketData);
      }
    } catch (error) {
      console.warn("Failed to fetch enhanced market data:", error);
    }
  }

  async function enhancedSearchTokens(query: string) {
    if (query.trim().length < 2) {
      setEnhancedSearchResults([]);
      return;
    }

    try {
      const results = await searchCoins(query);
      setEnhancedSearchResults(results);
    } catch (error) {
      console.warn("Failed to search tokens:", error);
      setEnhancedSearchResults([]);
    }
  }

  function addCoinGeckoToken(coin: { id: string; name: string; symbol: string; thumb: string }) {
    // For now, we'll show a notification that this feature is coming
    // In the future, we can integrate this with contract address lookup
    showInfoNotification(
      `Enhanced token addition for ${coin.symbol} (${coin.name}) is coming soon!`,
      "Feature Coming Soon"
    );
  }

  function lock() {
    setAddress("");
    setUnlockedPk(null);
    setShowPrivateKey(false);
    showInfoNotification(
      "Wallet has been locked",
      "Wallet Locked"
    );
  }

  function forget() {
    if (confirm("Are you sure you want to forget this wallet? This will remove it from storage.")) {
      clearWallet();
      setAddress("");
      setUnlockedPk(null);
      setShowPrivateKey(false);
      showInfoNotification(
        "Wallet has been removed from storage",
        "Wallet Forgotten"
      );
      removeWallet();
    }
  }

  async function copyAddress() {
    if (address) {
      try {
        await navigator.clipboard.writeText(address);
        showSuccessNotification(
          "Address copied to clipboard",
          "Copied"
        );
      } catch (error) {
        showErrorNotification(
          new Error("Failed to copy address to clipboard"),
          "Copy Failed"
        );
      }
    }
  }

  async function copyPrivateKey() {
    if (unlockedPk) {
      try {
        await navigator.clipboard.writeText(unlockedPk);
        showSuccessNotification(
          "Private key copied to clipboard",
          "Copied"
        );
      } catch (error) {
        showErrorNotification(
          new Error("Failed to copy private key to clipboard"),
          "Copy Failed"
        );
      }
    }
  }

  async function addToken(addr: string) {
    if (!addr.trim()) {
      showErrorNotification(
        new Error("Please enter a token address"),
        "Address Required"
      );
      return;
    }

    // Validate address format
    if (!addr.startsWith('0x') || addr.length !== 42) {
      showErrorNotification(
        new Error("Invalid token address format. Must be a 42-character hex string starting with 0x"),
        "Invalid Address Format"
      );
      return;
    }

    setLoading(true);
    
    try {
      const chain = CHAINS[chainId];
      const rpc = DEFAULT_RPC_BY_CHAIN[chainId];
      
      if (!chain || !rpc) {
        showErrorNotification(
          new Error(`Network configuration not found for chain ID ${chainId}`), 
          "Network Configuration Error"
        );
        return;
      }

      const pub = buildPublicClientWithFallback(chain, rpc);
      const metadata = await retryOperation(async () => {
        return await readErc20Metadata(pub, addr as Address);
      }, 3, 1000);
      
      const newToken = {
        address: addr,
        symbol: metadata.symbol,
        name: metadata.name,
        decimals: metadata.decimals,
      };
      
      const wasAdded = addTrackedToken(chainId, newToken);
      if (wasAdded) {
        setTracked(loadTrackedTokens(chainId));
        showSuccessNotification(
          `Added ${metadata.symbol} (${metadata.name}) to tracking`,
          "Token Added"
        );
      } else {
        showInfoNotification(
          `${metadata.symbol} is already being tracked`,
          "Already Tracked"
        );
      }
    } catch (error) {
      showErrorNotification(error, "Failed to add token");
    } finally {
      setLoading(false);
    }
  }

  function removeToken(addr: string) {
    removeTrackedToken(chainId, addr);
    setTracked(loadTrackedTokens(chainId));
    showSuccessNotification(
      "Token removed from tracking",
      "Token Removed"
    );
  }

  function searchPopularTokens(query: string) {
    setSearchQuery(query);
    if (query.trim().length === 0) {
      setSearchResults([]);
      return;
    }
    
    const results = searchTokens(chainId, query);
    setSearchResults(results);
  }

  function addPopularToken(token: { symbol: string; name: string; address: string; decimals: number }) {
    const newToken: TrackedToken = {
      address: token.address,
      symbol: token.symbol,
      name: token.name,
      decimals: token.decimals,
    };
    
    const wasAdded = addTrackedToken(chainId, newToken);
    if (wasAdded) {
      setTracked(loadTrackedTokens(chainId));
      showSuccessNotification(
        `Added ${token.symbol} (${token.name}) to tracking`,
        "Token Added"
      );
      setShowSearchTokenModal(false);
      setSearchQuery("");
      setSearchResults([]);
    } else {
      showInfoNotification(
        `${token.symbol} is already being tracked`,
        "Already Tracked"
      );
    }
  }

  function showPopularTokens() {
    const popularTokens = getPopularTokens(chainId);
    setSearchResults(popularTokens);
  }

  // Function to add popular tokens for the current network
  function addPopularTokensForNetwork() {
    const popularTokens = getPopularTokens(chainId);
    let addedCount = 0;
    
    for (const token of popularTokens) {
      const newToken: TrackedToken = {
        address: token.address,
        symbol: token.symbol,
        name: token.name,
        decimals: token.decimals,
      };
      
      if (addTrackedToken(chainId, newToken)) {
        addedCount++;
      }
    }
    
    // Reload tracked tokens
    setTracked(loadTrackedTokens(chainId));
    
    const networkName = CHAINS[chainId]?.name || `Chain ${chainId}`;
    if (addedCount > 0) {
      showSuccessNotification(
        `Added ${addedCount} popular tokens for ${networkName}`,
        "Popular Tokens Added"
      );
    } else {
      showInfoNotification(
        `All popular tokens for ${networkName} are already being tracked`,
        "No New Tokens Added"
      );
    }
  }

  function cleanupDuplicates() {
    cleanupDuplicateTokens(chainId);
    setTracked(loadTrackedTokens(chainId));
    showSuccessNotification(
      "Duplicate tokens cleaned up",
      "Cleanup Complete"
    );
  }

  async function cleanupInvalidTokens() {
    try {
      setLoading(true);
      const chain = CHAINS[chainId];
      const rpc = DEFAULT_RPC_BY_CHAIN[chainId];
      
      if (!chain || !rpc) {
        showErrorNotification(
          new Error(`Network configuration not found for chain ID ${chainId}`), 
          "Network Configuration Error"
        );
        return;
      }

      const pub = buildPublicClientWithFallback(chain, rpc);
      const validTokens: TrackedToken[] = [];
      let removedCount = 0;

      for (const token of tracked) {
        try {
                     // Try to read token metadata to validate it's a real ERC20
           await readErc20Metadata(pub, token.address as Address);
           validTokens.push(token);
         } catch (error) {
           removedCount++;
         }
      }

      // Save only valid tokens
      saveTrackedTokens(chainId, validTokens);
      setTracked(validTokens);

      if (removedCount > 0) {
        showSuccessNotification(
          `Removed ${removedCount} invalid tokens from tracking`,
          "Cleanup Complete"
        );
      } else {
        showInfoNotification(
          "All tracked tokens are valid",
          "No Cleanup Needed"
        );
      }
    } catch (error) {
      showErrorNotification(error, "Failed to cleanup invalid tokens");
    } finally {
      setLoading(false);
    }
  }

  async function createWalletHandler() {
    try {
      setLoading(true);
      if (!createPassword) {
        showErrorNotification(
          new Error("Please enter a password first"),
          "Password Required"
        );
        return;
      }
      
      const { generateWallet } = await import("@/lib/wallet/crypto");
      const wallet = await generateWallet();
      const { encryptSecret } = await import("@/lib/wallet/crypto");
      const encrypted = await encryptSecret(wallet.privateKey, createPassword);
      const walletData = { 
        address: wallet.address, 
        encrypted: JSON.stringify(encrypted), 
        createdAt: Date.now() 
      };
      
      saveWallet(walletData);
      setAddress(wallet.address);
      setUnlockedPk(wallet.privateKey);
      setShowPrivateKey(true);
      setShowCreateModal(false);
      setCreatePassword("");
      
      showSuccessNotification(
        "Wallet created successfully! Make sure to save your private key securely.",
        "Wallet Created"
      );
      
      // Automatically refresh balances after creating wallet
      setTimeout(() => refreshBalances(), 500);
    } catch (error) {
      showErrorNotification(error, "Failed to create wallet");
    } finally {
      setLoading(false);
    }
  }

  async function importWallet() {
    try {
      setLoading(true);
      
      if (!importPrivateKey || !importPassword) {
        showErrorNotification(
          new Error("Please enter both private key and password"),
          "Input Required"
        );
        return;
      }
      
      // Use the validation helper function
      const normalizedPrivateKey = validateAndNormalizePrivateKey(importPrivateKey);
      
      const { privateKeyToAccount } = await import("viem/accounts");
      const account = privateKeyToAccount(normalizedPrivateKey as `0x${string}`);
      
      const { encryptSecret } = await import("@/lib/wallet/crypto");
      const encrypted = await encryptSecret(normalizedPrivateKey as `0x${string}`, importPassword);
      
      const walletData = { 
        address: account.address, 
        encrypted: JSON.stringify(encrypted), 
        createdAt: Date.now() 
      };
      
      saveWallet(walletData);
      
      setAddress(account.address);
      setUnlockedPk(normalizedPrivateKey as `0x${string}`);
      setShowPrivateKey(true);
      setShowImportModal(false);
      setImportPrivateKey("");
      setImportPassword("");
      
      showSuccessNotification(
        "Wallet imported successfully!",
        "Wallet Imported"
      );
      
      // Automatically refresh balances after importing wallet
      setTimeout(() => refreshBalances(), 500);
    } catch (error) {
      showErrorNotification(error, "Failed to import wallet");
    } finally {
      setLoading(false);
    }
  }

  async function unlock() {
    try {
      setLoading(true);
      const wallet = loadWallet();
      if (!wallet) {
        showErrorNotification(
          new Error("No wallet found. Please create or import a wallet first."),
          "No Wallet Found"
        );
        return;
      }
      
      if (!unlockPassword) {
        showErrorNotification(
          new Error("Please enter a password first"),
          "Password Required"
        );
        return;
      }
      
      const { decryptSecret } = await import("@/lib/wallet/crypto");
      const pk = (await decryptSecret(JSON.parse(wallet.encrypted), unlockPassword)) as `0x${string}`;
      const { privateKeyToAccount } = await import("viem/accounts");
      const account = privateKeyToAccount(pk);
      
      setAddress(account.address);
      setUnlockedPk(pk);
      setShowPrivateKey(true);
      setShowUnlockModal(false);
      setUnlockPassword("");
      
      showSuccessNotification(
        "Wallet unlocked successfully!",
        "Wallet Unlocked"
      );
      
      // Automatically refresh balances after unlocking
      setTimeout(() => refreshBalances(), 500);
    } catch (error) {
      showErrorNotification(error, "Failed to unlock wallet");
    } finally {
      setLoading(false);
    }
  }

  async function recoverWallet() {
    try {
      setLoading(true);
      const wallet = loadWallet();
      if (!wallet) {
        showErrorNotification(
          new Error("No wallet found in localStorage. Please create or import a wallet first."),
          "No Wallet Found"
        );
        return;
      }
      
      if (!unlockPassword) {
        showErrorNotification(
          new Error("Please enter your wallet password to recover it"),
          "Password Required"
        );
        return;
      }
      
      const { decryptSecret } = await import("@/lib/wallet/crypto");
      const pk = (await decryptSecret(JSON.parse(wallet.encrypted), unlockPassword)) as `0x${string}`;
      const { privateKeyToAccount } = await import("viem/accounts");
      const account = privateKeyToAccount(pk);
      
      setAddress(account.address);
      setUnlockedPk(pk);
      setShowPrivateKey(true);
      setShowUnlockModal(false);
      setUnlockPassword("");
      
      showSuccessNotification(
        "Wallet recovered successfully!",
        "Wallet Recovered"
      );
      
      // Automatically refresh balances after recovery
      setTimeout(() => refreshBalances(), 500);
    } catch (error) {
      showErrorNotification(error, "Failed to recover wallet. Please check your password.");
    } finally {
      setLoading(false);
    }
  }

  return (
    <div className="space-y-8">
      {/* Header */}
      <div className="card">
        <div className="flex items-center justify-between">
          <div>
            <h1 className="text-2xl font-bold text-[rgb(var(--fg-primary))]">DeBank - Wallet</h1>
            <p className="text-[rgb(var(--fg-secondary))]">Advanced wallet management and configuration</p>
          </div>
          <div className="text-sm text-[rgb(var(--fg-secondary))]">
            Network: {CHAINS[chainId]?.name || `Chain ${chainId}`}
          </div>
        </div>
      </div>

      {/* Main Content Grid */}
      <div className="widget-grid">
        {/* Wallet Actions */}
        <div className="card">
          <div className="flex items-center justify-between mb-4">
            <h3 className="text-lg font-semibold text-[rgb(var(--fg-primary))]">Wallet Actions</h3>
            <IconWallet size={20} />
          </div>
          
          <div className="space-y-3">
            <button 
              onClick={() => setShowCreateModal(true)}
              className="btn btn-primary w-full"
            >
              <IconPlus size={16} />
              Create New Wallet
            </button>
            
            <button 
              onClick={() => setShowImportModal(true)}
              className="btn btn-secondary w-full"
            >
              <IconUpload size={16} />
              Import Wallet
            </button>
            
                         {address && !unlockedPk && (
               <button 
                 onClick={() => setShowUnlockModal(true)}
                 className="btn btn-secondary w-full"
               >
                 <IconKey size={16} />
                 Unlock Wallet
               </button>
             )}
             
             {!address && (
               <button 
                 onClick={() => setShowUnlockModal(true)}
                 className="btn btn-secondary w-full"
               >
                 <IconDownload size={16} />
                 Recover Wallet
               </button>
             )}
          </div>
        </div>

        {/* Wallet Status */}
        <div className="card">
          <div className="flex items-center justify-between mb-4">
            <h3 className="text-lg font-semibold text-[rgb(var(--fg-primary))]">Wallet Status</h3>
            <div className={`badge ${unlockedPk ? 'badge-success' : address ? 'badge-primary' : ''}`}>
              {unlockedPk ? "Unlocked" : address ? "Locked" : "No Wallet"}
            </div>
          </div>
          
          {address ? (
            <div className="space-y-4">
              <div>
                <div className="text-xs text-[rgb(var(--fg-tertiary))] mb-2">Address</div>
                <div className="flex items-center gap-2">
                  <code className="text-sm font-mono bg-[rgb(var(--bg-tertiary))] px-2 py-1 rounded">
                    {address}
                  </code>
                  <button onClick={copyAddress} className="icon-btn" title="Copy address">
                    <IconCopy size={14} />
                  </button>
                </div>
              </div>
              
              {unlockedPk && (
                <div>
                  <div className="text-xs text-[rgb(var(--fg-tertiary))] mb-2">Private Key</div>
                  <div className="flex items-center gap-2">
                    <code className="text-sm font-mono bg-[rgb(var(--bg-tertiary))] px-2 py-1 rounded">
                      {showPrivateKey ? unlockedPk : "••••••••••••••••••••••••••••••••"}
                    </code>
                    <button 
                      onClick={() => setShowPrivateKey(!showPrivateKey)}
                      className="icon-btn"
                      title={showPrivateKey ? "Hide private key" : "Show private key"}
                    >
                      {showPrivateKey ? <IconEyeOff size={14} /> : <IconEye size={14} />}
                    </button>
                    <button onClick={copyPrivateKey} className="icon-btn" title="Copy private key">
                      <IconCopy size={14} />
                    </button>
                  </div>
                </div>
              )}
              
              {unlockedPk && (
                <div className="flex gap-2 pt-2">
                  <button 
                    onClick={lock}
                    className="btn btn-secondary"
                  >
                    Lock
                  </button>
                  <button 
                    onClick={forget}
                    className="btn btn-secondary text-red-400 hover:text-red-300"
                  >
                    Forget
                  </button>
                </div>
              )}
            </div>
          ) : (
            <div className="text-center py-8 text-[rgb(var(--fg-secondary))]">
              No wallet found. Create a new wallet or import an existing one to get started.
            </div>
          )}
        </div>
      </div>

      {/* Wallet Balances */}
      <div className="card">
        <div className="flex flex-col sm:flex-row sm:items-center justify-between mb-4 gap-3">
          <div className="flex items-center gap-4">
            <h3 className="text-lg font-semibold text-[rgb(var(--fg-primary))]">Wallet Balances</h3>
            <div className={`badge ${tracked.length > 0 ? 'badge-success' : ''}`}>
              {tracked.length} tokens tracked
            </div>
          </div>
          <div className="flex flex-wrap gap-2">
            <button 
              onClick={refreshPrices}
              className="btn btn-secondary"
              title="Refresh token prices"
              disabled={loading}
            >
              <IconRefresh size={16} />
              <span className="hidden sm:inline">{loading ? "Refreshing..." : "Refresh Prices"}</span>
              <span className="sm:hidden">{loading ? "..." : "Prices"}</span>
            </button>
            <button 
              onClick={cleanupDuplicates}
              className="btn btn-secondary"
              title="Remove duplicate tokens"
            >
              <IconTrash size={16} />
              <span className="hidden sm:inline">Cleanup</span>
            </button>
            <button 
              onClick={cleanupInvalidTokens}
              className="btn btn-secondary"
              title="Remove invalid ERC20 tokens"
              disabled={loading}
            >
              <IconTrash size={16} />
              <span className="hidden sm:inline">{loading ? "Cleaning..." : "Clean Invalid"}</span>
              <span className="sm:hidden">{loading ? "..." : "Invalid"}</span>
            </button>
            <button 
              onClick={() => setShowAddTokenModal(true)}
              className="btn btn-primary"
            >
              <IconPlus size={16} />
              <span className="hidden sm:inline">Add Token</span>
              <span className="sm:hidden">Add</span>
            </button>
            <button 
              onClick={() => setShowSearchTokenModal(true)}
              className="btn btn-primary"
            >
              <IconSearch size={16} />
              <span className="hidden sm:inline">Search</span>
              <span className="sm:hidden">Search</span>
            </button>
            <button 
              onClick={refreshBalances} 
              disabled={!address || loading}
              className="btn btn-secondary"
            >
              <IconRefresh size={16} />
              <span className="hidden sm:inline">Refresh Balances</span>
              <span className="sm:hidden">Refresh</span>
            </button>
          </div>
        </div>
        
        {/* Network-specific token info */}
        <div className="p-3 bg-[rgb(var(--bg-tertiary))] rounded-lg border border-[rgb(var(--border-secondary))] mb-4">
          <p className="text-sm text-[rgb(var(--fg-secondary))]">
            <strong>Current Network:</strong> {CHAINS[chainId]?.name || `Chain ${chainId}`}<br />
            <strong>Note:</strong> Tokens are network-specific. When you switch networks, tokens added on other networks may not be valid. 
            Use &quot;Add Popular Tokens&quot; to quickly add tokens for the current network, or &quot;Clean Invalid&quot; to remove invalid tokens.
          </p>
        </div>
        
        <div className="grid grid-cols-1 sm:grid-cols-2 gap-2 mb-4">
          <button 
            onClick={showPopularTokens}
            className="btn btn-secondary"
          >
            View Popular Tokens
          </button>
          <button 
            onClick={addPopularTokensForNetwork}
            className="btn btn-primary"
          >
            Add Popular Tokens
          </button>
        </div>
        
        <div className="space-y-4">
          <div className="p-4 bg-[rgb(var(--bg-tertiary))] rounded-lg">
            <div className="flex items-center justify-between">
              <div>
                <div className="font-semibold">Native Balance</div>
                <div className="text-sm text-[rgb(var(--fg-secondary))]">{CHAINS[chainId]?.nativeCurrency?.symbol || "ETH"}</div>
              </div>
              <div className="text-right">
                <div className="text-lg font-bold">{balances.native || "0"}</div>
                {prices.native > 0 && balances.native && (
                  <div className="text-sm text-[rgb(var(--fg-secondary))]">${(parseFloat(balances.native) * prices.native).toFixed(2)}</div>
                )}
              </div>
            </div>
          </div>
          
          {Object.keys(balances).length > 1 && (
            <div className="overflow-x-auto">
              <table className="w-full">
                <thead>
                  <tr className="border-b border-[rgb(var(--border-primary))]">
                    <th className="text-left py-2 px-2 w-24">Symbol</th>
                    <th className="text-left py-2 px-2 flex-1">Balance</th>
                    <th className="text-left py-2 px-2 w-24 hidden sm:table-cell">Price</th>
                    <th className="text-left py-2 px-2 w-28">USD Value</th>
                    <th className="text-left py-2 px-2 w-16">Actions</th>
                  </tr>
                </thead>
                <tbody>
                  {Object.entries(balances).map(([key, value], index) => {
                    if (key === "native") return null;
                    const token = tracked.find(t => t.address === key);
                    if (!token) return null;
                    
                    const balance = typeof value === 'string' ? parseFloat(value) : 0;
                    const price = prices[key] || 0;
                    const usdValue = balance * price;
                    
                    return (
                      <tr key={`balance-${key}-${index}`} className="border-b border-[rgb(var(--border-primary))] hover:bg-[rgb(var(--bg-secondary))]">
                        <td className="py-2 px-2">
                          <div>
                            <span className="font-semibold text-wrap">{token.symbol}</span>
                            {token.name && (
                              <div className="text-xs text-[rgb(var(--fg-secondary))] hidden sm:block text-wrap">{token.name}</div>
                            )}
                          </div>
                        </td>
                        <td className="py-2 px-2">
                          <div>
                            <div className="text-sm sm:text-base font-mono">{balance.toFixed(6)}</div>
                            <div className="text-xs text-[rgb(var(--fg-secondary))] hidden sm:block text-wrap">{token.address.slice(0, 8)}...{token.address.slice(-6)}</div>
                          </div>
                        </td>
                        <td className="py-2 px-2 hidden sm:table-cell">
                          {price > 0 ? (
                            <span className="text-green-400 font-mono">${price.toFixed(4)}</span>
                          ) : (
                            <span className="text-[rgb(var(--fg-secondary))]">—</span>
                          )}
                        </td>
                        <td className="py-2 px-2">
                          {usdValue > 0 ? (
                            <span className="font-semibold text-blue-400 font-mono">${usdValue.toFixed(2)}</span>
                          ) : (
                            <span className="text-[rgb(var(--fg-secondary))]">—</span>
                          )}
                          {/* Show price on mobile */}
                          <div className="text-xs text-[rgb(var(--fg-secondary))] sm:hidden">
                            {price > 0 ? `@ $${price.toFixed(4)}` : ''}
                          </div>
                        </td>
                        <td className="py-2 px-2 text-center">
                          <button 
                            onClick={() => removeToken(token.address)}
                            className="icon-btn"
                            title="Remove token from tracking"
                          >
                            <IconTrash size={14} />
                          </button>
                        </td>
                      </tr>
                    );
                  })}
                </tbody>
              </table>
            </div>
          )}
          
          {/* Tracked Tokens with Zero Balance */}
          {tracked.length > 0 && (
            <div className="mt-6">
              <h4 className="text-md font-semibold text-[rgb(var(--fg-primary))] mb-3">Tracked Tokens (No Balance)</h4>
              <div className="overflow-x-auto">
                <table className="w-full">
                  <thead>
                    <tr className="border-b border-[rgb(var(--border-primary))]">
                      <th className="text-left py-2 px-2 w-24">Symbol</th>
                      <th className="text-left py-2 px-2 flex-1">Name</th>
                      <th className="text-left py-2 px-2 w-32 hidden sm:table-cell">Address</th>
                      <th className="text-left py-2 px-2 w-16">Decimals</th>
                      <th className="text-left py-2 px-2 w-16">Actions</th>
                    </tr>
                  </thead>
                  <tbody>
                    {tracked
                      .filter(token => !balances[token.address] || parseFloat(balances[token.address]) === 0)
                      .map((token, index) => (
                        <tr key={`tracked-${token.address}-${index}`} className="border-b border-[rgb(var(--border-primary))] hover:bg-[rgb(var(--bg-secondary))]">
                          <td className="py-2 px-2">
                            <span className="font-semibold text-wrap">{token.symbol}</span>
                          </td>
                          <td className="py-2 px-2">
                            <div className="text-wrap text-sm">{token.name}</div>
                            <div className="text-xs text-[rgb(var(--fg-secondary))] sm:hidden">
                              {token.address.slice(0, 8)}...{token.address.slice(-6)}
                            </div>
                          </td>
                          <td className="py-2 px-2 hidden sm:table-cell">
                            <code className="text-xs font-mono text-wrap">
                              {token.address.slice(0, 8)}...{token.address.slice(-6)}
                            </code>
                          </td>
                          <td className="py-2 px-2 text-center">{token.decimals}</td>
                          <td className="py-2 px-2 text-center">
                            <button 
                              onClick={() => removeToken(token.address)}
                              className="icon-btn"
                              title="Remove token from tracking"
                            >
                              <IconTrash size={14} />
                            </button>
                          </td>
                        </tr>
                      ))}
                  </tbody>
                </table>
              </div>
            </div>
          )}
          
          {Object.values(prices).reduce((sum, p) => sum + p, 0) > 0 && (
            <div className="p-4 bg-blue-900/20 border border-blue-700/30 rounded-lg">
              <div className="flex items-center justify-between">
                <span className="font-semibold">Total USD Value</span>
                <span className="text-lg font-bold text-blue-400">
                  ${Object.entries(balances).reduce((sum, [key, value]) => {
                    const price = prices[key] || 0;
                    return sum + (parseFloat(value || "0") * price);
                  }, 0).toFixed(2)}
                </span>
              </div>
            </div>
          )}
        </div>
      </div>

      {/* Market Data */}
      <div className="card">
        <div className="flex items-center justify-between mb-4">
          <h3 className="text-lg font-semibold text-[rgb(var(--fg-primary))]">Market Data</h3>
          <div className="flex gap-2">
            <button 
              onClick={fetchGlobalMarketData}
              className="btn btn-secondary"
              disabled={loading}
            >
              <IconRefresh size={16} />
              <span className="hidden sm:inline">Refresh</span>
            </button>
            <button 
              onClick={fetchTrendingData}
              className="btn btn-secondary"
              disabled={loading}
            >
              <IconRefresh size={16} />
              <span className="hidden sm:inline">Trending</span>
            </button>
          </div>
        </div>
        
        {/* Global Market Statistics */}
        {globalData && (
          <div className="grid grid-cols-1 sm:grid-cols-2 lg:grid-cols-4 gap-4 mb-6">
            <div className="p-4 bg-[rgb(var(--bg-tertiary))] rounded-lg">
              <div className="text-sm text-[rgb(var(--fg-secondary))]">Active Cryptocurrencies</div>
              <div className="text-xl font-bold">{globalData.active_cryptocurrencies.toLocaleString()}</div>
            </div>
            <div className="p-4 bg-[rgb(var(--bg-tertiary))] rounded-lg">
              <div className="text-sm text-[rgb(var(--fg-secondary))]">Total Market Cap</div>
              <div className="text-xl font-bold">${(globalData.total_market_cap.usd / 1e9).toFixed(2)}B</div>
            </div>
            <div className="p-4 bg-[rgb(var(--bg-tertiary))] rounded-lg">
              <div className="text-sm text-[rgb(var(--fg-secondary))]">24h Volume</div>
              <div className="text-xl font-bold">${(globalData.total_volume.usd / 1e9).toFixed(2)}B</div>
            </div>
            <div className="p-4 bg-[rgb(var(--bg-tertiary))] rounded-lg">
              <div className="text-sm text-[rgb(var(--fg-secondary))]">Market Change 24h</div>
              <div className={`text-xl font-bold ${globalData.market_cap_change_percentage_24h_usd >= 0 ? 'text-green-400' : 'text-red-400'}`}>
                {globalData.market_cap_change_percentage_24h_usd.toFixed(2)}%
              </div>
            </div>
          </div>
        )}

        {/* Trending Coins */}
        {trendingCoins.length > 0 && (
          <div className="mb-6">
            <h4 className="text-md font-semibold text-[rgb(var(--fg-primary))] mb-3">Trending Coins (24h)</h4>
            <div className="grid grid-cols-1 sm:grid-cols-2 lg:grid-cols-3 gap-4">
              {trendingCoins.slice(0, 6).map((coin) => (
                <div 
                  key={coin.id}
                  className="p-4 bg-[rgb(var(--bg-tertiary))] rounded-lg cursor-pointer hover:bg-[rgb(var(--bg-secondary))] transition-colors"
                  onClick={() => addCoinGeckoToken(coin)}
                >
                  <div className="flex items-center gap-3">
                    <img 
                      src={coin.thumb} 
                      alt={coin.symbol}
                      className="w-8 h-8 rounded-full"
                      onError={(e) => {
                        e.currentTarget.style.display = 'none';
                      }}
                    />
                    <div className="flex-1">
                      <div className="font-semibold">{coin.symbol.toUpperCase()}</div>
                      <div className="text-sm text-[rgb(var(--fg-secondary))]">{coin.name}</div>
                    </div>
                    <div className="text-xs text-[rgb(var(--fg-tertiary))]">
                      Score: {coin.score.toFixed(1)}
                    </div>
                  </div>
                </div>
              ))}
            </div>
          </div>
        )}

        {/* Enhanced Market Data for Tracked Tokens */}
        {marketData.length > 0 && (
          <div>
            <h4 className="text-md font-semibold text-[rgb(var(--fg-primary))] mb-3">Tracked Tokens Market Data</h4>
            <div className="overflow-x-auto">
              <table className="w-full">
                <thead>
                  <tr className="border-b border-[rgb(var(--border-primary))]">
                    <th className="text-left py-2 px-2">Token</th>
                    <th className="text-left py-2 px-2">Price</th>
                    <th className="text-left py-2 px-2 hidden sm:table-cell">24h Change</th>
                    <th className="text-left py-2 px-2 hidden lg:table-cell">Market Cap</th>
                    <th className="text-left py-2 px-2 hidden lg:table-cell">Volume</th>
                    <th className="text-left py-2 px-2">Rank</th>
                  </tr>
                </thead>
                <tbody>
                  {marketData.map((token) => (
                    <tr key={token.id} className="border-b border-[rgb(var(--border-primary))] hover:bg-[rgb(var(--bg-secondary))]">
                      <td className="py-2 px-2">
                        <div className="flex items-center gap-2">
                          <img 
                            src={token.image} 
                            alt={token.symbol}
                            className="w-6 h-6 rounded-full"
                            onError={(e) => {
                              e.currentTarget.style.display = 'none';
                            }}
                          />
                          <div>
                            <div className="font-semibold">{token.symbol.toUpperCase()}</div>
                            <div className="text-xs text-[rgb(var(--fg-secondary))]">{token.name}</div>
                          </div>
                        </div>
                      </td>
                      <td className="py-2 px-2">
                        <div className="font-semibold">${token.current_price.toFixed(4)}</div>
                      </td>
                      <td className="py-2 px-2 hidden sm:table-cell">
                        <div className={`font-semibold ${token.price_change_percentage_24h >= 0 ? 'text-green-400' : 'text-red-400'}`}>
                          {token.price_change_percentage_24h.toFixed(2)}%
                        </div>
                      </td>
                      <td className="py-2 px-2 hidden lg:table-cell">
                        <div className="text-sm">
                          ${(token.market_cap / 1e6).toFixed(0)}M
                        </div>
                      </td>
                      <td className="py-2 px-2 hidden lg:table-cell">
                        <div className="text-sm">
                          ${(token.total_volume / 1e6).toFixed(0)}M
                        </div>
                      </td>
                      <td className="py-2 px-2">
                        <div className="text-sm text-[rgb(var(--fg-secondary))]">#{token.market_cap_rank}</div>
                      </td>
                    </tr>
                  ))}
                </tbody>
              </table>
            </div>
          </div>
        )}
      </div>

      {/* Create Wallet Modal */}
      {showCreateModal && (
        <div className="fixed inset-0 bg-black/50 flex items-center justify-center z-50 p-4">
          <div className="bg-[rgb(var(--bg-secondary))] border border-[rgb(var(--border-primary))] rounded-lg p-4 sm:p-6 w-full max-w-md mx-auto">
            <div className="flex items-center justify-between mb-4">
              <h3 className="text-lg font-semibold text-[rgb(var(--fg-primary))]">Create New Wallet</h3>
              <button onClick={() => setShowCreateModal(false)} className="icon-btn">
                <IconX size={16} />
              </button>
            </div>
            
            <div className="space-y-4">
              <p className="text-sm text-[rgb(var(--fg-secondary))]">
                Create a new wallet with a secure password. Make sure to save your private key safely.
              </p>
              
              <div>
                <label className="block text-sm font-medium text-[rgb(var(--fg-secondary))] mb-2">Password</label>
                <input
                  type="password"
                  placeholder="Enter a strong password"
                  value={createPassword}
                  onChange={(e) => setCreatePassword(e.target.value)}
                  className="input w-full"
                  required
                />
              </div>
              
              <div className="flex flex-col sm:flex-row gap-2 pt-4">
                <button 
                  onClick={() => setShowCreateModal(false)}
                  className="btn btn-secondary flex-1"
                >
                  Cancel
                </button>
                <button 
                  onClick={createWalletHandler}
                  disabled={!createPassword || loading}
                  className="btn btn-primary flex-1"
                >
                  {loading ? "Creating..." : "Create Wallet"}
                </button>
              </div>
            </div>
          </div>
        </div>
      )}

        {/* Unlock/Recover Wallet Modal */}
        {showUnlockModal && (
          <div className="fixed inset-0 bg-black/50 flex items-center justify-center z-50 p-4">
            <div className="bg-[rgb(var(--bg-secondary))] border border-[rgb(var(--border-primary))] rounded-lg p-4 sm:p-6 w-full max-w-md mx-auto">
              <div className="flex items-center justify-between mb-4">
                <h3 className="text-lg font-semibold text-[rgb(var(--fg-primary))]">
                  {address ? "Unlock Wallet" : "Recover Wallet"}
                </h3>
                <button onClick={() => setShowUnlockModal(false)} className="icon-btn">
                  <IconX size={16} />
                </button>
              </div>
              
              <div className="space-y-4">
                <p className="text-sm text-[rgb(var(--fg-secondary))]">
                  {address 
                    ? "Enter your wallet password to unlock it."
                    : "Enter your wallet password to recover it from localStorage."
                  }
                </p>
                
                <div>
                  <label className="block text-sm font-medium text-[rgb(var(--fg-secondary))] mb-2">Password</label>
                  <input
                    type="password"
                    placeholder="Enter your wallet password"
                    value={unlockPassword}
                    onChange={(e) => setUnlockPassword(e.target.value)}
                    className="input w-full"
                    required
                  />
                </div>
                
                <div className="flex flex-col sm:flex-row gap-2 pt-4">
                  <button 
                    onClick={() => setShowUnlockModal(false)}
                    className="btn btn-secondary flex-1"
                  >
                    Cancel
                  </button>
                  <button 
                    onClick={address ? unlock : recoverWallet}
                    disabled={!unlockPassword || loading}
                    className="btn btn-primary flex-1"
                  >
                    {loading 
                      ? (address ? "Unlocking..." : "Recovering...") 
                      : (address ? "Unlock" : "Recover")
                    }
                  </button>
                </div>
              </div>
            </div>
          </div>
        )}

        {/* Import Wallet Modal */}
        {showImportModal && (
          <div className="fixed inset-0 bg-black/50 flex items-center justify-center z-50 p-4">
            <div className="bg-[rgb(var(--bg-secondary))] border border-[rgb(var(--border-primary))] rounded-lg p-4 sm:p-6 w-full max-w-md mx-auto">
              <div className="flex items-center justify-between mb-4">
                <h3 className="text-lg font-semibold text-[rgb(var(--fg-primary))]">Import Wallet</h3>
                <button onClick={() => setShowImportModal(false)} className="icon-btn">
                  <IconX size={16} />
                </button>
              </div>
              
              <div className="space-y-4">
                <p className="text-sm text-[rgb(var(--fg-secondary))]">
                  Import an existing wallet using your private key.
                </p>
                
                <div>
                  <label className="block text-sm font-medium text-[rgb(var(--fg-secondary))] mb-2">Private Key</label>
                  <input
                    type="text"
                    placeholder="0x..."
                    value={importPrivateKey}
                    onChange={(e) => setImportPrivateKey(e.target.value)}
                    className="input w-full"
                    required
                  />
                </div>
                
                <div>
                  <label className="block text-sm font-medium text-[rgb(var(--fg-secondary))] mb-2">Password</label>
                  <input
                    type="password"
                    placeholder="Enter password to encrypt"
                    value={importPassword}
                    onChange={(e) => setImportPassword(e.target.value)}
                    className="input w-full"
                    required
                  />
                </div>
                
                <div className="flex flex-col sm:flex-row gap-2 pt-4">
                  <button 
                    onClick={() => setShowImportModal(false)}
                    className="btn btn-secondary flex-1"
                  >
                    Cancel
                  </button>
                  <button 
                                         onClick={() => {
                       importWallet();
                     }}
                    disabled={!importPrivateKey || !importPassword || loading}
                    className="btn btn-primary flex-1"
                  >
                    {loading ? "Importing..." : "Import Wallet"}
                  </button>
                </div>
              </div>
            </div>
          </div>
        )}

        {/* Add Token Modal */}
        {showAddTokenModal && (
          <div className="fixed inset-0 bg-black/50 flex items-center justify-center z-50 p-4">
            <div className="bg-[rgb(var(--bg-secondary))] border border-[rgb(var(--border-primary))] rounded-lg p-4 sm:p-6 w-full max-w-md mx-auto">
              <div className="flex items-center justify-between mb-4">
                <h3 className="text-lg font-semibold text-[rgb(var(--fg-primary))]">Add Token</h3>
                <button onClick={() => setShowAddTokenModal(false)} className="icon-btn">
                  <IconX size={16} />
                </button>
              </div>
              
              <div className="space-y-4">
                <p className="text-sm text-[rgb(var(--fg-secondary))]">
                  Add a token by its address or search for popular tokens.
                </p>
                
                <div>
                  <label className="block text-sm font-medium text-[rgb(var(--fg-secondary))] mb-2">Token Address</label>
                  <input
                    type="text"
                    placeholder="0x..."
                    value={addTokenAddress}
                    onChange={(e) => setAddTokenAddress(e.target.value)}
                    className="input w-full"
                    required
                  />
                </div>
                
                <div className="flex flex-col sm:flex-row gap-2 pt-4">
                  <button 
                    onClick={() => setShowAddTokenModal(false)}
                    className="btn btn-secondary flex-1"
                  >
                    Cancel
                  </button>
                  <button 
                    onClick={() => addToken(addTokenAddress)}
                    disabled={!addTokenAddress || loading}
                    className="btn btn-primary flex-1"
                  >
                    {loading ? "Adding..." : "Add Token"}
                  </button>
                </div>
              </div>
            </div>
          </div>
        )}

        {/* Search Token Modal */}
        {showSearchTokenModal && (
          <div className="fixed inset-0 bg-black/50 flex items-center justify-center z-50 p-4">
            <div className="bg-[rgb(var(--bg-secondary))] border border-[rgb(var(--border-primary))] rounded-lg p-4 sm:p-6 w-full max-w-md mx-auto">
              <div className="flex items-center justify-between mb-4">
                <h3 className="text-lg font-semibold text-[rgb(var(--fg-primary))]">Search Tokens</h3>
                <button onClick={() => setShowSearchTokenModal(false)} className="icon-btn">
                  <IconX size={16} />
                </button>
              </div>
              
              <div className="space-y-4">
                <div className="flex gap-2">
                  <input
                    type="text"
                    placeholder="Search for tokens..."
                    value={searchQuery}
                    onChange={(e) => searchPopularTokens(e.target.value)}
                    className="input flex-1"
                  />
                  <button onClick={() => showPopularTokens()} className="btn btn-secondary">
                    <IconSearch size={16} />
                  </button>
                </div>
                
                {searchResults.length > 0 && (
                  <div className="overflow-y-auto max-h-60">
                    {searchResults.map((token) => (
                      <div
                        key={token.address}
                        className="flex items-center justify-between p-2 cursor-pointer hover:bg-gray-100 dark:hover:bg-gray-700 rounded"
                        onClick={() => addPopularToken(token)}
                      >
                        <span className="text-sm">{token.symbol} ({token.name})</span>
                        <span className="text-xs text-[rgb(var(--fg-secondary))]">
                          {token.address.slice(0, 8)}...{token.address.slice(-6)}
                        </span>
                      </div>
                    ))}
                  </div>
                )}
              </div>
            </div>
          </div>
        )}
    </div>
  );
}

function AddTokenForm({ onAdd, loading }: { onAdd: (addr: string) => void; loading?: boolean }) {
  const [addr, setAddr] = useState("");
  return (
    <div className="flex gap-3">
      <input 
        placeholder="Token address (0x...)" 
        value={addr} 
        onChange={(e) => setAddr(e.target.value)} 
        className="input flex-1"
        disabled={loading}
      />
      <button 
        onClick={() => {
          onAdd(addr);
          setAddr("");
        }} 
        disabled={!addr.startsWith("0x") || loading}
        className="btn btn-primary"
      >
        <IconPlus size={16} />
        Add Token
      </button>
    </div>
  );
}<|MERGE_RESOLUTION|>--- conflicted
+++ resolved
@@ -17,16 +17,20 @@
 import { encryptSecret, decryptSecret, validateAndNormalizePrivateKey } from "@/lib/wallet/crypto";
 import { loadWallet, saveWallet, clearWallet, loadTrackedTokens, saveTrackedTokens, type TrackedToken, searchTokens, getPopularTokens, addTrackedToken, removeTrackedToken, isTokenTracked, cleanupDuplicateTokens } from "@/lib/wallet/storage";
 import { buildPublicClient, buildPublicClientWithFallback } from "@/lib/wallet/viem";
+import { buildPublicClient, buildPublicClientWithFallback } from "@/lib/wallet/viem";
 import { CHAINS, DEFAULT_RPC_BY_CHAIN } from "@/lib/evm/networks";
 import { Address, formatEther } from "viem";
 import { readErc20Balance, readErc20Metadata } from "@/lib/evm/erc20";
 import { fetchCurrentPricesUSD, fetchCoinData, fetchMarketData, fetchTrendingCoins, searchCoins, fetchGlobalData, type CoinGeckoMarketData, type CoinGeckoGlobalData } from "@/lib/prices";
 import { type AssetId } from "@/lib/types";
+import { type AssetId } from "@/lib/types";
 import { showErrorNotification, showSuccessNotification, showInfoNotification, retryOperation, showWarningNotification } from "@/lib/utils/errorHandling";
 import { getCoinGeckoApiKey } from "@/lib/utils/apiKey";
 import { useApp } from "@/lib/context/AppContext";
 
 export default function WalletPage() {
+  const { removeWallet } = useApp();
+  const chainId = 8453; // Base mainnet chain ID
   const { removeWallet } = useApp();
   const chainId = 8453; // Base mainnet chain ID
   const [unlockedPk, setUnlockedPk] = useState<string | null>(null);
@@ -256,12 +260,8 @@
             });
           
           if (tokenSymbols.length > 0) {
-<<<<<<< HEAD
             const apiKey = getCoinGeckoApiKey();
             const tokenPrices = await fetchCurrentPricesUSD(tokenSymbols as AssetId[], apiKey);
-=======
-            const tokenPrices = await fetchCurrentPricesUSD(tokenSymbols as AssetId[]);
->>>>>>> 430e44cc
             
             // Map the prices back to the original symbols
             const mappedPrices: Record<string, number> = {};
@@ -348,12 +348,8 @@
         });
       
       if (tokenSymbols.length > 0) {
-<<<<<<< HEAD
         const apiKey = getCoinGeckoApiKey();
         const tokenPrices = await fetchCurrentPricesUSD(tokenSymbols as AssetId[], apiKey);
-=======
-        const tokenPrices = await fetchCurrentPricesUSD(tokenSymbols as AssetId[]);
->>>>>>> 430e44cc
         
         // Map the prices back to the original symbols
         const mappedPrices: Record<string, number> = {};
@@ -772,6 +768,7 @@
       const walletData = { 
         address: wallet.address, 
         encrypted: JSON.stringify(encrypted), 
+        encrypted: JSON.stringify(encrypted), 
         createdAt: Date.now() 
       };
       
@@ -819,6 +816,7 @@
       
       const walletData = { 
         address: account.address, 
+        encrypted: JSON.stringify(encrypted), 
         encrypted: JSON.stringify(encrypted), 
         createdAt: Date.now() 
       };
@@ -868,6 +866,7 @@
       
       const { decryptSecret } = await import("@/lib/wallet/crypto");
       const pk = (await decryptSecret(JSON.parse(wallet.encrypted), unlockPassword)) as `0x${string}`;
+      const pk = (await decryptSecret(JSON.parse(wallet.encrypted), unlockPassword)) as `0x${string}`;
       const { privateKeyToAccount } = await import("viem/accounts");
       const account = privateKeyToAccount(pk);
       
@@ -913,6 +912,7 @@
       
       const { decryptSecret } = await import("@/lib/wallet/crypto");
       const pk = (await decryptSecret(JSON.parse(wallet.encrypted), unlockPassword)) as `0x${string}`;
+      const pk = (await decryptSecret(JSON.parse(wallet.encrypted), unlockPassword)) as `0x${string}`;
       const { privateKeyToAccount } = await import("viem/accounts");
       const account = privateKeyToAccount(pk);
       
@@ -942,6 +942,7 @@
       <div className="card">
         <div className="flex items-center justify-between">
           <div>
+            <h1 className="text-2xl font-bold text-[rgb(var(--fg-primary))]">DeBank - Wallet</h1>
             <h1 className="text-2xl font-bold text-[rgb(var(--fg-primary))]">DeBank - Wallet</h1>
             <p className="text-[rgb(var(--fg-secondary))]">Advanced wallet management and configuration</p>
           </div>
