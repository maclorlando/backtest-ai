--- conflicted
+++ resolved
@@ -1,20 +1,15 @@
 import { Geist, Geist_Mono } from "next/font/google";
 import "./globals.css";
-<<<<<<< HEAD
 import { headers } from 'next/headers';
 import ContextProvider from '../../context';
 import ThemeWrapper from '@/components/ThemeWrapper';
 import Navigation from '@/components/Navigation';
-=======
-import { useEffect, useState } from "react";
-import Navigation from "@/components/Navigation";
-import ErrorBoundary from "@/components/ErrorBoundary";
-import { AppProvider } from "@/lib/context/AppContext";
->>>>>>> 1a1b9ad4
 import { MantineProvider, createTheme } from '@mantine/core';
 import { Notifications } from '@mantine/notifications';
 
 const geistSans = Geist({
+	variable: "--font-geist-sans",
+	subsets: ["latin"],
 	variable: "--font-geist-sans",
 	subsets: ["latin"],
 });
@@ -22,7 +17,56 @@
 const geistMono = Geist_Mono({
 	variable: "--font-geist-mono",
 	subsets: ["latin"],
-<<<<<<< HEAD
+	variable: "--font-geist-mono",
+	subsets: ["latin"],
+});
+
+// Create a custom theme for Mantine with proper notification styling
+const theme = createTheme({
+	primaryColor: 'blue',
+	colors: {
+		// Custom colors for notifications
+		red: ['#fff5f5', '#fed7d7', '#feb2b2', '#fc8181', '#f56565', '#e53e3e', '#c53030', '#9b2c2c', '#742a2a', '#742a2a'],
+		green: ['#f0fff4', '#c6f6d5', '#9ae6b4', '#68d391', '#48bb78', '#38a169', '#2f855a', '#276749', '#22543d', '#22543d'],
+		yellow: ['#fffff0', '#fefcbf', '#faf089', '#f6e05e', '#ecc94b', '#d69e2e', '#b7791f', '#975a16', '#744210', '#744210'],
+		blue: ['#ebf8ff', '#bee3f8', '#90cdf4', '#63b3ed', '#4299e1', '#3182ce', '#2b6cb0', '#2c5282', '#2a4365', '#2a4365'],
+	},
+	components: {
+		Notification: {
+			defaultProps: {
+				size: 'sm',
+			},
+			styles: {
+				root: {
+					borderRadius: '8px',
+					boxShadow: '0 4px 12px rgba(0, 0, 0, 0.15)',
+					border: '1px solid',
+					maxWidth: '320px',
+					minWidth: '280px',
+					fontSize: '14px',
+					position: 'fixed',
+					zIndex: 9999,
+				},
+				title: {
+					fontSize: '14px',
+					fontWeight: 600,
+					lineHeight: 1.4,
+				},
+				description: {
+					fontSize: '13px',
+					lineHeight: 1.4,
+				},
+				icon: {
+					width: '16px',
+					height: '16px',
+				},
+				closeButton: {
+					width: '20px',
+					height: '20px',
+				},
+			},
+		},
+	},
 });
 
 // Create a custom theme for Mantine with proper notification styling
@@ -74,64 +118,11 @@
 });
 
 export default async function RootLayout({
-=======
-});
-
-// Create a custom theme for Mantine with proper notification styling
-const theme = createTheme({
-	primaryColor: 'blue',
-	colors: {
-		// Custom colors for notifications
-		red: ['#fff5f5', '#fed7d7', '#feb2b2', '#fc8181', '#f56565', '#e53e3e', '#c53030', '#9b2c2c', '#742a2a', '#742a2a'],
-		green: ['#f0fff4', '#c6f6d5', '#9ae6b4', '#68d391', '#48bb78', '#38a169', '#2f855a', '#276749', '#22543d', '#22543d'],
-		yellow: ['#fffff0', '#fefcbf', '#faf089', '#f6e05e', '#ecc94b', '#d69e2e', '#b7791f', '#975a16', '#744210', '#744210'],
-		blue: ['#ebf8ff', '#bee3f8', '#90cdf4', '#63b3ed', '#4299e1', '#3182ce', '#2b6cb0', '#2c5282', '#2a4365', '#2a4365'],
-	},
-	components: {
-		Notification: {
-			defaultProps: {
-				size: 'sm',
-			},
-			styles: {
-				root: {
-					borderRadius: '8px',
-					boxShadow: '0 4px 12px rgba(0, 0, 0, 0.15)',
-					border: '1px solid',
-					maxWidth: '320px',
-					minWidth: '280px',
-					fontSize: '14px',
-					position: 'fixed',
-					zIndex: 9999,
-				},
-				title: {
-					fontSize: '14px',
-					fontWeight: 600,
-					lineHeight: 1.4,
-				},
-				description: {
-					fontSize: '13px',
-					lineHeight: 1.4,
-				},
-				icon: {
-					width: '16px',
-					height: '16px',
-				},
-				closeButton: {
-					width: '20px',
-					height: '20px',
-				},
-			},
-		},
-	},
-});
-
-export default function RootLayout({
->>>>>>> 1a1b9ad4
 	children,
 }: Readonly<{
 	children: React.ReactNode;
+	children: React.ReactNode;
 }>) {
-<<<<<<< HEAD
 	const headersObj = await headers();
 	const cookies = headersObj.get('cookie');
 
@@ -171,64 +162,3 @@
 		</html>
 	);
 }
-=======
-	return (
-		<html lang="en" className="dark">
-			<head>
-				<title>Backtest AI</title>
-				<meta name="description" content="Advanced crypto portfolio backtesting and analysis" />
-				<meta name="viewport" content="width=device-width, initial-scale=1, maximum-scale=1, user-scalable=no" />
-				<link rel="preconnect" href="https://fonts.googleapis.com" />
-				<link rel="preconnect" href="https://fonts.gstatic.com" crossOrigin="" />
-				<link href="https://fonts.googleapis.com/css2?family=Inter:wght@400;500;600;700&display=swap" rel="stylesheet" />
-			</head>
-			<body
-				className={`${geistSans.variable} ${geistMono.variable} antialiased`}
-			>
-				<MantineProvider theme={theme}>
-					<Notifications 
-						position="top-left" 
-						zIndex={9999} 
-						containerWidth={320}
-						limit={3}
-						autoClose={5000}
-					/>
-					<ThemeWrapper>
-						<AppProvider>
-							<ErrorBoundary>
-								<div className="min-h-screen bg-[rgb(var(--bg-primary))]">
-									<Navigation />
-									<main className="container mx-auto px-2 sm:px-4 py-3 sm:py-6 max-w-7xl">
-										{children}
-									</main>
-								</div>
-							</ErrorBoundary>
-						</AppProvider>
-					</ThemeWrapper>
-				</MantineProvider>
-			</body>
-		</html>
-	);
-}
-
-function ThemeWrapper({ children }: { children: React.ReactNode }) {
-	const [theme, setTheme] = useState<string | null>(null);
-	
-	useEffect(() => {
-		const t = (typeof window !== "undefined" && window.sessionStorage.getItem("bt_theme")) || "dark";
-		setTheme(t);
-		document.documentElement.classList.toggle("dark", t !== "light");
-		
-		const handler = (e: StorageEvent) => {
-			if (e.key === "bt_theme" && e.newValue) {
-				document.documentElement.classList.toggle("dark", e.newValue !== "light");
-			}
-		};
-		
-		window.addEventListener("storage", handler);
-		return () => window.removeEventListener("storage", handler);
-	}, []);
-	
-	return <>{children}</>;
-}
->>>>>>> 1a1b9ad4
