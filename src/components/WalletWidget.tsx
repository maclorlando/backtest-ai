--- conflicted
+++ resolved
@@ -1,13 +1,7 @@
 "use client";
-<<<<<<< HEAD
 import { useState, useEffect, useRef } from "react";
 import { useAccount, useDisconnect, useBalance, useSwitchChain } from "wagmi";
 import { IconWallet, IconLogout, IconCopy, IconExternalLink, IconBrandCoinbase, IconCheck } from "@tabler/icons-react";
-=======
-import { useState, useEffect } from "react";
-import { useAccount, useDisconnect, useBalance, useSwitchChain } from "wagmi";
-import { IconWallet, IconLogout, IconCopy, IconExternalLink, IconBrandCoinbase } from "@tabler/icons-react";
->>>>>>> 0b386e3d
 import { showSuccessNotification, showErrorNotification } from "@/lib/utils/errorHandling";
 import { base } from "viem/chains";
 
@@ -21,18 +15,14 @@
   
   const [showMenu, setShowMenu] = useState(false);
   const [isClient, setIsClient] = useState(false);
-<<<<<<< HEAD
   const [copied, setCopied] = useState(false);
   const menuRef = useRef<HTMLDivElement>(null);
-=======
->>>>>>> 0b386e3d
 
   // Set client flag on mount
   useEffect(() => {
     setIsClient(true);
   }, []);
 
-<<<<<<< HEAD
   // Handle click outside to close menu
   useEffect(() => {
     const handleClickOutside = (event: MouseEvent) => {
@@ -77,7 +67,7 @@
       await switchChain({ chainId: base.id });
       showSuccessNotification("Switched to Base Mainnet", "Network Changed");
     } catch (error) {
-      showErrorNotification(error, "Failed to switch network");
+      showErrorNotification("Failed to switch network", "Network Error");
     }
   };
 
@@ -86,39 +76,7 @@
       disconnect();
       showSuccessNotification("Wallet disconnected", "Disconnected");
     } catch (error) {
-=======
-  const isOnBaseMainnet = (chainId: number | undefined) => {
-    return chainId === base.id;
-  };
-
-  const copyAddress = () => {
-    if (!address) return;
-    navigator.clipboard.writeText(address);
-    showSuccessNotification("Address copied to clipboard", "Copied");
-  };
-
-  const openExplorer = () => {
-    if (!address) return;
-    const url = `https://basescan.org/address/${address}`;
-    window.open(url, "_blank");
-  };
-
-  const switchToBase = async () => {
-    try {
-      await switchChain({ chainId: base.id });
-      showSuccessNotification("Switched to Base Mainnet", "Network Changed");
-    } catch (error) {
-      showErrorNotification(error, "Failed to switch network");
-    }
-  };
-
-  const disconnectWallet = async () => {
-    try {
-      disconnect();
-      showSuccessNotification("Wallet disconnected", "Disconnected");
-    } catch (error) {
->>>>>>> 0b386e3d
-      showErrorNotification(error, "Failed to disconnect");
+      showErrorNotification("Failed to disconnect", "Disconnect Error");
     }
   };
 
@@ -143,16 +101,11 @@
         <div className="flex items-center gap-2 px-3 py-1 bg-blue-100 dark:bg-blue-900/30 text-blue-800 dark:text-blue-200 rounded-full text-sm font-medium">
           <IconBrandCoinbase size={16} />
           Base Mainnet
-<<<<<<< HEAD
         </div>
         
         <div className="wallet-connect-wrapper">
           <appkit-button />
-=======
->>>>>>> 0b386e3d
-        </div>
-        
-        <appkit-button />
+        </div>
       </div>
     );
   }
@@ -203,6 +156,7 @@
             )}
           </button>
 
+
           {showMenu && (
             <div className="absolute right-0 top-full mt-2 w-64 bg-[rgb(var(--bg-secondary))] border border-[rgb(var(--border-primary))] rounded-lg shadow-lg z-50">
               <div className="p-4">
@@ -223,7 +177,6 @@
                 <div className="space-y-2">
                   <button
                     onClick={copyAddress}
-<<<<<<< HEAD
                     className={`w-full text-left p-2 rounded hover:bg-[rgb(var(--bg-primary))] flex items-center gap-2 transition-colors ${
                       copied ? 'bg-green-900/20 text-green-400' : ''
                     }`}
@@ -234,16 +187,6 @@
                   <button
                     onClick={openExplorer}
                     className="w-full text-left p-2 rounded hover:bg-[rgb(var(--bg-primary))] flex items-center gap-2 transition-colors"
-=======
-                    className="w-full text-left p-2 rounded hover:bg-[rgb(var(--bg-secondary))] flex items-center gap-2"
-                  >
-                    <IconCopy size={14} />
-                    Copy Address
-                  </button>
-                  <button
-                    onClick={openExplorer}
-                    className="w-full text-left p-2 rounded hover:bg-[rgb(var(--bg-secondary))] flex items-center gap-2"
->>>>>>> 0b386e3d
                   >
                     <IconExternalLink size={14} />
                     View on Explorer
