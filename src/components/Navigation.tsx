"use client";
import { usePathname } from "next/navigation";
import Link from "next/link";
import { useState, useEffect } from "react";
<<<<<<< HEAD
import { IconChartLine, IconBuildingBank, IconSettings, IconMenu, IconX, IconSun, IconMoon, IconRoad, IconHome, IconArrowsExchange } from "@tabler/icons-react";
=======
import { IconChartLine, IconWallet, IconBuildingBank, IconSettings, IconMenu, IconX, IconSun, IconMoon, IconRoad, IconHome } from "@tabler/icons-react";
>>>>>>> 430e44cc
import WalletWidget from "./WalletWidget";
import { useGlobalModal } from "./GlobalModalProvider";

const navItems = [
  {
    href: "/",
    label: "Home",
    icon: IconHome,
    description: "DeBank landing page"
  },
  {
    href: "/backtest",
    label: "Backtest",
    icon: IconChartLine,
    description: "Portfolio backtesting & analysis"
  },
  {
    href: "/aave",
    label: "Aave",
    icon: IconBuildingBank,
    description: "DeFi lending & borrowing"
  },
  {
    href: "/roadmap",
    label: "Roadmap",
    icon: IconRoad,
    description: "Project roadmap & vision"
  },
  {
    href: "/settings",
    label: "Settings",
    icon: IconSettings,
    description: "Configuration & preferences"
  }
];

export default function Navigation() {
  const pathname = usePathname();
  const [isMenuOpen, setIsMenuOpen] = useState(false);
  const [theme, setTheme] = useState<"light" | "dark">("dark");
  const [isClient, setIsClient] = useState(false);
  const { openLiFiWidget } = useGlobalModal();

  // Set client flag on mount
  useEffect(() => {
    setIsClient(true);
  }, []);

  const toggleTheme = () => {
    if (!isClient) return;
    
    const newTheme = theme === "dark" ? "light" : "dark";
    setTheme(newTheme);
    if (newTheme === "light") {
      document.documentElement.classList.remove("dark");
    } else {
      document.documentElement.classList.add("dark");
    }
    sessionStorage.setItem("bt_theme", newTheme);
  };

  return (
    <nav className="sticky top-0 z-40 bg-[rgb(var(--bg-primary))] border-b border-[rgb(var(--border-primary))] backdrop-blur-lg">
      <div className="container mx-auto px-2 sm:px-4">
        <div className="flex items-center justify-between h-14 sm:h-16">
          {/* Logo */}
          <Link href="/" className="flex items-center gap-2 sm:gap-3">
            <div className="w-7 h-7 sm:w-8 sm:h-8 bg-gradient-to-br from-[rgb(var(--accent-primary))] to-[rgb(var(--accent-secondary))] rounded-lg flex items-center justify-center">
              <IconChartLine size={16} className="text-white sm:w-5 sm:h-5" />
            </div>
            <span className="text-lg sm:text-xl font-bold text-[rgb(var(--fg-primary))]">DeBank</span>
          </Link>

          {/* Desktop Navigation */}
          <div className="hidden md:flex items-center gap-2">
            {navItems.map((item) => {
              const Icon = item.icon;
              const isActive = pathname === item.href;
              return (
                <Link key={item.href} href={item.href} className={`nav-item ${isActive ? 'active' : ''}`}>
                  <Icon size={20} />
                  <span>{item.label}</span>
                </Link>
              );
            })}
          </div>

          {/* Right side actions */}
          <div className="flex items-center gap-2 sm:gap-3">
            {/* LI.FI Swap & Bridge */}
            <button
              onClick={() => {
                openLiFiWidget();
              }}
              className="icon-btn"
              aria-label="Open Swap & Bridge"
              title="Swap & Bridge"
            >
              <IconArrowsExchange size={18} className="sm:w-5 sm:h-5" />
            </button>


            {/* Theme toggle */}
            <button
              onClick={toggleTheme}
              className="icon-btn"
              aria-label="Toggle theme"
            >
              {theme === "dark" ? <IconSun size={18} className="sm:w-5 sm:h-5" /> : <IconMoon size={18} className="sm:w-5 sm:h-5" />}
            </button>

            {/* Wallet widget */}
            <div className="hidden sm:block">
              <WalletWidget />
            </div>

            {/* Mobile menu button */}
            <button
              onClick={() => setIsMenuOpen(!isMenuOpen)}
              className="icon-btn md:hidden"
              aria-label="Toggle menu"
            >
              {isMenuOpen ? <IconX size={18} /> : <IconMenu size={18} />}
            </button>
          </div>
        </div>

        {/* Mobile Navigation */}
        {isMenuOpen && (
          <div className="md:hidden border-t border-[rgb(var(--border-primary))] bg-[rgb(var(--bg-secondary))]">
            <div className="py-3 space-y-1">
              {navItems.map((item) => {
                const Icon = item.icon;
                const isActive = pathname === item.href;
                return (
                  <Link
                    key={item.href}
                    href={item.href}
                    onClick={() => setIsMenuOpen(false)}
                    className={`nav-item ${isActive ? 'active' : ''}`}
                  >
                    <Icon size={18} />
                    <span>{item.label}</span>
                  </Link>
                );
              })}
              {/* Mobile LI.FI widget */}
              <button
                onClick={() => {
                  openLiFiWidget();
                  setIsMenuOpen(false);
                }}
                className="nav-item w-full justify-start"
              >
                <IconArrowsExchange size={18} />
                <span>Swap & Bridge</span>
              </button>

              {/* Mobile wallet widget */}
              <div className="px-3 py-2">
                <WalletWidget />
              </div>
            </div>
          </div>
        )}

      </div>
    </nav>
  );
}<|MERGE_RESOLUTION|>--- conflicted
+++ resolved
@@ -2,17 +2,19 @@
 import { usePathname } from "next/navigation";
 import Link from "next/link";
 import { useState, useEffect } from "react";
-<<<<<<< HEAD
 import { IconChartLine, IconBuildingBank, IconSettings, IconMenu, IconX, IconSun, IconMoon, IconRoad, IconHome, IconArrowsExchange } from "@tabler/icons-react";
-=======
-import { IconChartLine, IconWallet, IconBuildingBank, IconSettings, IconMenu, IconX, IconSun, IconMoon, IconRoad, IconHome } from "@tabler/icons-react";
->>>>>>> 430e44cc
 import WalletWidget from "./WalletWidget";
 import { useGlobalModal } from "./GlobalModalProvider";
 
 const navItems = [
   {
     href: "/",
+    label: "Home",
+    icon: IconHome,
+    description: "DeBank landing page"
+  },
+  {
+    href: "/backtest",
     label: "Home",
     icon: IconHome,
     description: "DeBank landing page"
@@ -28,6 +30,12 @@
     label: "Aave",
     icon: IconBuildingBank,
     description: "DeFi lending & borrowing"
+  },
+  {
+    href: "/roadmap",
+    label: "Roadmap",
+    icon: IconRoad,
+    description: "Project roadmap & vision"
   },
   {
     href: "/roadmap",
@@ -77,6 +85,7 @@
             <div className="w-7 h-7 sm:w-8 sm:h-8 bg-gradient-to-br from-[rgb(var(--accent-primary))] to-[rgb(var(--accent-secondary))] rounded-lg flex items-center justify-center">
               <IconChartLine size={16} className="text-white sm:w-5 sm:h-5" />
             </div>
+            <span className="text-lg sm:text-xl font-bold text-[rgb(var(--fg-primary))]">DeBank</span>
             <span className="text-lg sm:text-xl font-bold text-[rgb(var(--fg-primary))]">DeBank</span>
           </Link>
 
